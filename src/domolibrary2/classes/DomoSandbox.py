__all__ = [
    "DomoRepository",
    "DomoSandbox",
    # Sandbox Route Exceptions
    "Sandbox_GET_Error",
    "Sandbox_CRUD_Error",
]

import datetime as dt
from dataclasses import dataclass, field
from typing import List, Optional

import dateutil.parser as dtut
import httpx
import pandas as pd

<<<<<<< HEAD
from ..client.auth import DomoAuth
from ..client.entities import DomoEntity_w_Lineage, DomoManager
=======
from ..entities import entities as dmee
>>>>>>> 44aa62e9
from ..routes import sandbox as sandbox_routes
from ..routes.sandbox import Sandbox_CRUD_Error, Sandbox_GET_Error
from .subentity import DomoLineage as dmdl


@dataclass
class DomoRepository(DomoEntity_w_Lineage):
    auth: DomoAuth = field(repr=False)
    id: str
    raw: dict = field(default_factory=dict, repr=False)

    name: str
    last_updated_dt: dt.datetime
    commit_dt: dt.datetime
    commit_version: str

    content_page_id_ls: Optional[List[str]] = None
    content_card_id_ls: Optional[List[str]] = None
    content_dataflow_id_ls: Optional[List[str]] = None
    content_view_id_ls: Optional[List[str]] = None

    def __post_init__(self):
        """Initialize lineage tracking for the repository."""
        self.lineage = dmdl.DomoLineage_Sandbox.from_parent(parent=self, auth=self.auth)

    @property
    def display_url(self):
        return f"https://{self.auth.domo_instance}.domo.com/admin/sandbox/repositories/{self.id}"

    @classmethod
    def from_dict(cls, auth: DomoAuth, obj: dict):
        """Create DomoRepository instance from API response dictionary.

        Args:
            auth: Authentication object
            obj: API response dictionary

        Returns:
            DomoRepository instance
        """
        return cls(
            auth=auth,
            id=obj["id"],
            raw=obj,
            name=obj["name"],
            content_page_id_ls=obj["repositoryContent"]["pageIds"],
            content_card_id_ls=obj["repositoryContent"]["cardIds"],
            content_dataflow_id_ls=obj["repositoryContent"]["dataflowIds"],
            content_view_id_ls=obj["repositoryContent"]["viewIds"],
            last_updated_dt=dtut.parse(obj["updated"]).replace(tzinfo=None),
            commit_dt=dtut.parse(obj["lastCommit"]["completed"]).replace(tzinfo=None),
            commit_version=obj["lastCommit"]["commitName"],
            lineage=None,
        )

    @classmethod
    async def get_by_id(
        cls,
        auth: DomoAuth,
        repository_id: str,
        session: Optional[httpx.AsyncClient] = None,
        debug_api: bool = False,
        debug_num_stacks_to_drop: int = 2,
        return_raw: bool = False,
    ):
        """Get a repository by ID.

        Args:
            auth: Authentication object
            repository_id: Repository identifier
            session: Optional HTTP client session
            debug_api: Enable API debugging
            debug_num_stacks_to_drop: Stack frames to drop for debugging
            return_raw: Return raw response without processing

        Returns:
            DomoRepository instance

        Raises:
            Sandbox_GET_Error: If retrieval fails
        """
        res = await sandbox_routes.get_repo_from_id(
            auth=auth,
            repository_id=repository_id,
            session=session,
            debug_api=debug_api,
            debug_num_stacks_to_drop=debug_num_stacks_to_drop,
            parent_class=cls.__name__,
            return_raw=return_raw,
        )

        if return_raw:
            return res

        return cls.from_dict(obj=res.response, auth=auth)

    @classmethod
<<<<<<< HEAD
    async def _get_entity_by_id(
=======
    def get_entity_by_id(
>>>>>>> 44aa62e9
        cls,
        auth: DomoAuth,
        entity_id: str,
        session: Optional[httpx.AsyncClient] = None,
        debug_api: bool = False,
        debug_num_stacks_to_drop: int = 2,
    ):
        """Internal method to get entity by ID (required by DomoEntity_w_Lineage).

        Args:
            auth: Authentication object
            entity_id: Entity identifier
            session: Optional HTTP client session
            debug_api: Enable API debugging
            debug_num_stacks_to_drop: Stack frames to drop for debugging

        Returns:
            DomoRepository instance
        """
        return await cls.get_by_id(
            auth=auth,
            repository_id=entity_id,
            session=session,
            debug_api=debug_api,
            debug_num_stacks_to_drop=debug_num_stacks_to_drop,
        )

    def convert_lineage_to_dataframe(self, return_raw: bool = False) -> pd.DataFrame:
        flat_lineage_ls = self.Lineage._flatten_lineage()

        output_ls = [
            {
                "sandbox_id": self.id,
                "sandbox_name": self.name,
                "version": self.commit_version,
                "commit_dt": self.commit_dt,
                "last_updated_dt": self.last_updated_dt,
                "entity_type": row.get("entity_type"),
                "entity_id": row.get("entity_id"),
            }
            for row in flat_lineage_ls
        ]

        if return_raw:
            return output_ls

        return pd.DataFrame(output_ls)


@dataclass
class DomoSandbox(DomoManager):
    auth: DomoAuth = field(repr=False)

    repositories: Optional[List[DomoRepository]] = None

    async def get_repositories(
        self, debug_api: bool = False, session: httpx.AsyncClient = None
    ):
        res = await sandbox_routes.get_shared_repos(
            auth=self.auth, debug_api=debug_api, session=session, parent_class=self
        )

        self.repositories = [
            DomoRepository.from_dict(obj=obj, auth=self.auth) for obj in res.response
        ]

        return self.repositories

    async def get(self, debug_api: bool = False, session: httpx.AsyncClient = None):
        await self.get_repositories(debug_api=debug_api, session=session)

        return self.repositories<|MERGE_RESOLUTION|>--- conflicted
+++ resolved
@@ -14,12 +14,8 @@
 import httpx
 import pandas as pd
 
-<<<<<<< HEAD
 from ..client.auth import DomoAuth
-from ..client.entities import DomoEntity_w_Lineage, DomoManager
-=======
 from ..entities import entities as dmee
->>>>>>> 44aa62e9
 from ..routes import sandbox as sandbox_routes
 from ..routes.sandbox import Sandbox_CRUD_Error, Sandbox_GET_Error
 from .subentity import DomoLineage as dmdl
@@ -117,11 +113,7 @@
         return cls.from_dict(obj=res.response, auth=auth)
 
     @classmethod
-<<<<<<< HEAD
-    async def _get_entity_by_id(
-=======
     def get_entity_by_id(
->>>>>>> 44aa62e9
         cls,
         auth: DomoAuth,
         entity_id: str,
