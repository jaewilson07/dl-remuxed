"""
Async Execution Utilities

This module provides utilities for async function execution with features like:
- Automatic retry logic with customizable error handling
- Concurrency control with semaphores
- Sequential execution of async functions
- list chunking for batch processing

Functions:
    run_with_retry: Decorator for automatic retry logic on async functions
    gather_with_concurrency: Execute multiple coroutines with concurrency limits
    run_sequence: Execute async functions sequentially
    chunk_list: Split a list into smaller chunks for batch processing

Example:
    >>> @run_with_retry(max_retry=3)
    >>> async def fetch_data():
    ...     # Function that might fail
    ...     return await api_call()

    >>> # Limit concurrent operations
    >>> results = await gather_with_concurrency(*coroutines, n=10)

    >>> # Process data in chunks
    >>> chunks = chunk_list(large_list, chunk_size=100)
"""

from __future__ import annotations

__all__ = ["run_with_retry", "gather_with_concurrency", "run_sequence", "chunk_list"]

import asyncio
import functools
import httpx

<<<<<<< HEAD
import httpx

from ..utils.logging import get_colored_logger

=======
from ..utils.logging import get_colored_logger

>>>>>>> 6ad9ae9a
# Initialize colored logger
logger = get_colored_logger()


def run_with_retry(
    max_retry: int = 1, errors_to_retry_tp: tuple[type, ...] | None = None
):
    """
    Decorator that adds automatic retry logic to async functions.

    This decorator will retry the decorated function if it raises specified exceptions,
    with special handling for httpx.ConnectTimeout errors (if httpx is available).

    Args:
        max_retry (int): Maximum number of retry attempts (default: 1)
        errors_to_retry_tp (Tuple[type, ...], optional): Tuple of exception types
            to retry on. If None, retries on any Exception except ConnectTimeout.

    Returns:
        Callable: Decorated function with retry logic

    Example:
        >>> @run_with_retry(max_retry=3, errors_to_retry_tp=(ConnectionError,))
        >>> async def fetch_data():
        ...     return await some_api_call()

        >>> # Function will retry up to 3 times on ConnectionError
        >>> result = await fetch_data()

    Note:
        - ConnectTimeout errors (if httpx available) include a 2-second delay between retries
        - Other errors retry immediately
        - All retry attempts are logged to stdout
    """
    errors_to_retry_tp = errors_to_retry_tp or ()
    allowed_errors_tp = (httpx.ConnectTimeout,)

    def actual_decorator(run_fn):
        @functools.wraps(run_fn)
        async def wrapper(*args, **kwargs):
            retry = 1
            while retry <= max_retry:
                try:
                    return await run_fn(*args, **kwargs)

                except Exception as e:
                    from domolibrary2.base.exceptions import AuthError
                    from domolibrary2.client.get_data import GetDataError

                    if isinstance(e, (GetDataError, AuthError)):
                        raise e from e
<<<<<<< HEAD

                    # Only retry if error is in errors_to_retry_tp (if specified)
                    if errors_to_retry_tp and not isinstance(
                        e, errors_to_retry_tp + allowed_errors_tp
                    ):
                        raise e from e

                    # Handle httpx.ConnectTimeout if httpx is available
                    if isinstance(e, httpx.ConnectTimeout):
                        await logger.info(
                            f"connect timeout - retry attempt {retry}/{max_retry} - {e}",
                            color="yellow",
                        )
                        await asyncio.sleep(2)

                    await logger.warning(
                        f"retry decorator attempt - {retry}/{max_retry} - {e}",
                        color="yellow",
                    )

                    retry += 1
                    if retry >= max_retry:
                        raise e from e
=======

                    # Only retry if error is in errors_to_retry_tp (if specified)
                    if errors_to_retry_tp and not isinstance(
                        e, errors_to_retry_tp + allowed_errors_tp
                    ):
                        raise e from e

                    # Handle httpx.ConnectTimeout if httpx is available
                    if isinstance(e, httpx.ConnectTimeout):
                        await logger.info(
                            f"connect timeout - retry attempt {retry}/{max_retry} - {e}",
                            color="yellow",
                        )
                        await asyncio.sleep(2)

                    retry += 1
                    if retry > max_retry:
                        raise e from e

                    # Only log warning for non-ConnectTimeout errors when we're actually retrying
                    if not isinstance(e, httpx.ConnectTimeout):
                        await logger.warning(
                            f"retry decorator attempt - {retry}/{max_retry} - {e}",
                            color="yellow",
                        )
>>>>>>> 6ad9ae9a

        return wrapper

    return actual_decorator


async def gather_with_concurrency(
    *coros,
    n: int = 60,
):
    """
    Execute multiple coroutines with concurrency control.

    Limits the number of concurrently running coroutines using a semaphore,
    preventing overwhelming of system resources or external APIs.

    Args:
        *coros: Variable number of coroutines to execute
        n (int): Maximum number of concurrent coroutines (default: 60)

    Returns:
        list[T]: Results from all coroutines in the same order as input

    Example:
        >>> async def fetch_url(url):
        ...     async with httpx.AsyncClient() as client:
        ...         return await client.get(url)

        >>> urls = ["http://example.com/1", "http://example.com/2"]
        >>> coroutines = [fetch_url(url) for url in urls]
        >>> results = await gather_with_concurrency(*coroutines, n=5)

    Note:
        This is particularly useful when making many API calls or I/O operations
        where you want to limit concurrent connections.
    """
    semaphore = asyncio.Semaphore(n)

    async def sem_coro(coro):
        async with semaphore:
            return await coro

    return await asyncio.gather(*(sem_coro(c) for c in coros))


async def run_sequence(
    *functions,
):
    """
    Execute a sequence of async functions sequentially.

    Executes each async function in order, waiting for each to complete
    before starting the next one. Useful when functions have dependencies
    or when you need to preserve execution order.

    Args:
        *functions: Variable number of awaitable functions to execute

    Returns:
        list[Any]: Results from all functions in execution order

    Example:
        >>> async def step1():
        ...     return "first"

        >>> async def step2():
        ...     return "second"

        >>> results = await run_sequence(step1(), step2())
        >>> print(results)  # ["first", "second"]

    Note:
        Unlike asyncio.gather(), this executes functions sequentially,
        not concurrently.
    """
    return [await function for function in functions]


def chunk_list(
    obj_ls: list,
    chunk_size: int,
):
    """
    Split a list into smaller chunks of specified size.

    Divides a large list into smaller sublists for batch processing.
    The last chunk may be smaller than chunk_size if the list length
    is not evenly divisible by chunk_size.

    Args:
        obj_ls (list[Any]): list of objects to split into chunks
        chunk_size (int): Maximum number of items per chunk

    Returns:
        list[list[Any]]: list of chunks, where each chunk is a list of objects

    Raises:
        ValueError: If chunk_size is less than 1

    Example:
        >>> data = [1, 2, 3, 4, 5, 6, 7, 8, 9]
        >>> chunks = chunk_list(data, chunk_size=3)
        >>> print(chunks)  # [[1, 2, 3], [4, 5, 6], [7, 8, 9]]

        >>> chunks = chunk_list(data, chunk_size=4)
        >>> print(chunks)  # [[1, 2, 3, 4], [5, 6, 7, 8], [9]]

    Note:
        This is useful for processing large datasets in smaller batches
        to manage memory usage or API rate limits.
    """
    if chunk_size < 1:
        raise ValueError("chunk_size must be at least 1")

    if not obj_ls:
        return []

    return [
        obj_ls[i * chunk_size : (i + 1) * chunk_size]
        for i in range((len(obj_ls) + chunk_size - 1) // chunk_size)
    ]<|MERGE_RESOLUTION|>--- conflicted
+++ resolved
@@ -34,15 +34,8 @@
 import functools
 import httpx
 
-<<<<<<< HEAD
-import httpx
-
 from ..utils.logging import get_colored_logger
 
-=======
-from ..utils.logging import get_colored_logger
-
->>>>>>> 6ad9ae9a
 # Initialize colored logger
 logger = get_colored_logger()
 
@@ -94,7 +87,6 @@
 
                     if isinstance(e, (GetDataError, AuthError)):
                         raise e from e
-<<<<<<< HEAD
 
                     # Only retry if error is in errors_to_retry_tp (if specified)
                     if errors_to_retry_tp and not isinstance(
@@ -110,30 +102,6 @@
                         )
                         await asyncio.sleep(2)
 
-                    await logger.warning(
-                        f"retry decorator attempt - {retry}/{max_retry} - {e}",
-                        color="yellow",
-                    )
-
-                    retry += 1
-                    if retry >= max_retry:
-                        raise e from e
-=======
-
-                    # Only retry if error is in errors_to_retry_tp (if specified)
-                    if errors_to_retry_tp and not isinstance(
-                        e, errors_to_retry_tp + allowed_errors_tp
-                    ):
-                        raise e from e
-
-                    # Handle httpx.ConnectTimeout if httpx is available
-                    if isinstance(e, httpx.ConnectTimeout):
-                        await logger.info(
-                            f"connect timeout - retry attempt {retry}/{max_retry} - {e}",
-                            color="yellow",
-                        )
-                        await asyncio.sleep(2)
-
                     retry += 1
                     if retry > max_retry:
                         raise e from e
@@ -144,7 +112,6 @@
                             f"retry decorator attempt - {retry}/{max_retry} - {e}",
                             color="yellow",
                         )
->>>>>>> 6ad9ae9a
 
         return wrapper
 
