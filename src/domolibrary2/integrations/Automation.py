__all__ = [
    "search_domo_groups_by_name",
    "upsert_domo_group",
    "search_or_upsert_domo_group",
    "DJW_NoAccount",
    "search_domo_account_by_name",
    "share_domo_account_with_domo_group",
    "remove_partition_by_x_days",
    "get_company_domains",
]

import datetime as dt
from typing import List

import pandas as pd

from ..classes import (
    DomoAccount as dmacc,
    DomoDataset as dmds,
    DomoGroup as dmdg,
)
from ..client.auth import DomoAuth
<<<<<<< HEAD
from ..client.exceptions import DomoError, ClassError
=======
from ..client.exceptions import ClassError, DomoError
from ..routes.account import ShareAccount_AccessLevel
>>>>>>> 332460f0


async def search_domo_groups_by_name(
    auth: DomoAuth, group_names: List[str], is_hide_system_groups: bool = True
) -> List[dmdg.DomoGroup]:
    domo_groups = dmdg.DomoGroups(auth=auth)

    await domo_groups.get(is_hide_system_groups=is_hide_system_groups)

    return [dg for dg in domo_groups.groups if dg.name.lower() in group_names]


async def upsert_domo_group(
    auth: DomoAuth,
    group_name: str,
    description: str = f"updated via {dt.date.today()}",
    group_owner_names: List[str] = None,  # ["Role: Admin"]
    group_type: dmdg.GroupType_Enum = dmdg.GroupType_Enum["CLOSED"].value,
    is_hide_system_groups: bool = True,
    debug_api: bool = False,
) -> dmdg.DomoGroup:
    group_owner_names = group_owner_names or ["Role: Admin"]

    domo_group = await dmdg.DomoGroups.upsert(
        group_name=group_name,
        group_type=group_type,
        description=description,
        auth=auth,
        debug_api=debug_api,
    )

    domo_group_owners = await search_domo_groups_by_name(
        auth=auth,
        group_names=group_owner_names,
        is_hide_system_groups=is_hide_system_groups,
    )

    await domo_group.Membership.add_owners(add_owner_ls=domo_group_owners)

    return domo_group


async def search_or_upsert_domo_group(
    auth,
    group_name,
    upsert_if_not_exist: bool = True,
    group_type=dmdg.GroupType_Enum["CLOSED"].value,
    debug_api: bool = False,
    is_hide_system_groups: bool = True,
) -> dmdg.DomoGroup:
    try:
        domo_groups = await search_domo_groups_by_name(
            group_names=[group_name],
            auth=auth,
            is_hide_system_groups=is_hide_system_groups,
        )
        return domo_groups[0]

    except DomoError as e:
        if upsert_if_not_exist:
            return await upsert_domo_group(
                auth=auth,
                group_name=group_name,
                group_type=group_type,
                description=f"updated via {dt.date.today()}",
                debug_api=debug_api,
            )
        raise e from e


class DJW_NoAccount(ClassError):
    def __init__(self, account_name, domo_instance):
        super().__init__(
            f"unable to retrieve account - {account_name} from {domo_instance}"
        )


async def search_domo_account_by_name(
    auth: DomoAuth, account_name: str
) -> dmacc.DomoAccount:
    domo_accounts = dmacc.DomoAccounts(auth=auth)

    await domo_accounts.get()

    domo_account = next(
        (
            domo_account
            for domo_account in domo_accounts.accounts
            if domo_account.name == account_name
        ),
        None,
    )

    if not domo_account:
        raise DJW_NoAccount(account_name, auth.domo_instance)

    return domo_account


async def share_domo_account_with_domo_group(
    auth: DomoAuth,
    account_name: str,
    group_name: str,
    upsert_group_if_no_exist: bool = True,
    is_hide_system_groups: bool = True,
    debug_api: bool = False,
    access_level=ShareAccount_AccessLevel.CAN_VIEW,
) -> str:
    share_domo_group = await search_or_upsert_domo_group(
        auth=auth,
        group_name=group_name,
        upsert_if_not_exist=upsert_group_if_no_exist,
        is_hide_system_groups=is_hide_system_groups,
    )

    domo_account = await search_domo_account_by_name(
        auth=auth,
        account_name=account_name,
    )

    return await domo_account.Access.share(
        group_id=share_domo_group.id,
        debug_api=debug_api,
        relation_type=access_level,
    )


async def remove_partition_by_x_days(
    auth: DomoAuth,
    dataset_id: str,
    x_last_days: int = 0,
    separator: str = None,
    date_index: int = 0,
    date_format: str = "%Y-%m-%d",
):
    domo_ds = dmds.DomoDataset(auth=auth, id=dataset_id)

    list_partition = await domo_ds.list_partitions(auth=auth, dataset_id=dataset_id)

    today = dt.date.today()
    days_ago = today - dt.timedelta(days=x_last_days)
    for i in list_partition:
        compare_date = ""
        if separator is not None and separator != "":
            compare_date = i["partitionId"].split(separator)[date_index]
        else:
            compare_date = i["partitionId"]

        try:
            d = dt.datetime.strptime(compare_date, date_format).date()
        except ValueError:
            d = None
        if d is not None and d < days_ago:
            print(
                auth.domo_instance,
                ": 🚀  Removing partition key : ",
                (i["partitionId"]),
                " in ",
                dataset_id,
            )
            await domo_ds.delete_partition(
                dataset_partition_id=i["partitionId"], dataset_id=dataset_id, auth=auth
            )


async def get_company_domains(
    auth: DomoAuth,
    dataset_id: str,
    handle_err_fn: callable,
    sql: str = "select domain from table",
    global_admin_username: str = None,
    global_admin_password: str = None,
    execution_env: str = None,
    debug_api: bool = False,
) -> pd.DataFrame:
    ds = await dmds.DomoDataset.get_by_id(auth=auth, id=dataset_id, debug_api=debug_api)

    print(f"⚙️ START - Retrieving company list \n{ds.display_url()}")
    print(f"⚙️ SQL = {sql}")

    df = await ds.query_dataset_private(
        dataset_id=dataset_id,
        sql=sql,
        loop_until_end=True,
        debug_api=debug_api,
    )

    df["domo_instance"] = df["domain"].apply(lambda x: x.replace(".domo.com", ""))

    if global_admin_username:
        df["domo_username"] = global_admin_username
    if global_admin_password:
        df["domo_password"] = global_admin_password

    if execution_env:
        df["env"] = execution_env or "manual"

    if df.empty:
        raise Exception("no companies retrieved")

    print(
        f"\n⚙️ SUCCESS 🎉 Retrieved company list \nThere are {len(df.index)} companies to update"
    )

    return df<|MERGE_RESOLUTION|>--- conflicted
+++ resolved
@@ -20,12 +20,8 @@
     DomoGroup as dmdg,
 )
 from ..client.auth import DomoAuth
-<<<<<<< HEAD
-from ..client.exceptions import DomoError, ClassError
-=======
 from ..client.exceptions import ClassError, DomoError
 from ..routes.account import ShareAccount_AccessLevel
->>>>>>> 332460f0
 
 
 async def search_domo_groups_by_name(
