--- conflicted
+++ resolved
@@ -150,12 +150,8 @@
         dry_run = context.dry_run if context.dry_run is not None else dry_run
 
     if debug_api:
-<<<<<<< HEAD
-        print(f"🐛 Debugging get_data: {method} {url}")
-=======
-        print(f"[DEBUG] get_data: {method} {url}", flush=True)
->>>>>>> 4f6c891c
-        await logger.debug(f"🐛 Debugging get_data: {method} {url}")
+        message = f"[DEBUG] get_data: {method} {url}"
+        await logger.debug(message)
 
     # Create headers and session
     headers = create_headers(
@@ -177,10 +173,16 @@
         additional_information["log_level"] = log_level
 
     if debug_api:
-        pprint(request_metadata.to_dict())
+        message = f"[DEBUG] Request Metadata: {request_metadata.to_dict()}"
+        print(message)
+        await logger.debug(message)
 
     # Handle dry run mode
     if dry_run:
+        message = "[DEBUG] Dry run mode enabled. Request not sent."
+        print(message)
+        await logger.debug(message)
+
         additional_information["dry_run"] = True
         return rgd.ResponseGetData(
             status=200,
@@ -220,13 +222,9 @@
         response = await session.request(**request_kwargs)
 
         if debug_api:
-<<<<<<< HEAD
-            print(f"Response Status: {response.status_code}")
-=======
-            print(f"[DEBUG] Response Status: {response.status_code}", flush=True)
-            print(f"[DEBUG] Response Text: {response.text[:500]}", flush=True)
->>>>>>> 4f6c891c
-            await logger.debug(f"Response Status: {response.status_code}")
+            message = f"[DEBUG] Response Status: {response.status_code} - {response.text[:500]}"
+            print(message)
+            await logger.debug(message)
 
         # Handle special response cases
         if "<title>Domo - Blocked</title>" in response.text:
@@ -307,8 +305,9 @@
         debug_api = context.debug_api if context.debug_api is not None else debug_api
 
     if debug_api:
-        print(f"[DEBUG] get_data_stream: {method} {url}", flush=True)
-        await logger.debug(f"🐛 Debugging get_data_stream: {method} {url}")
+        message = f"[DEBUG] get_data_stream: {method} {url}"
+        print(message)
+        await logger.debug(message)
 
     if auth and not auth.token:
         await auth.get_auth_token()
@@ -635,20 +634,6 @@
         # Only pass parameters that are not None to avoid overwriting with defaults
         context_params = {}
         if session is not None:
-<<<<<<< HEAD
-            context_params['session'] = session
-        if debug_api is not False:  # Only pass if explicitly True
-            context_params['debug_api'] = debug_api
-        if debug_num_stacks_to_drop != 1:  # Only pass if not default
-            context_params['debug_num_stacks_to_drop'] = debug_num_stacks_to_drop
-        if parent_class is not None:
-            context_params['parent_class'] = parent_class
-        if log_level is not None:
-            context_params['log_level'] = log_level
-        if dry_run is not False:  # Only pass if explicitly True
-            context_params['dry_run'] = dry_run
-        
-=======
             context_params["session"] = session
         if debug_api is not False:  # Only pass if explicitly True
             context_params["debug_api"] = debug_api
@@ -661,7 +646,6 @@
         if dry_run is not False:  # Only pass if explicitly True
             context_params["dry_run"] = dry_run
 
->>>>>>> 4f6c891c
         context = RouteContext.build_context(context, **context_params)
 
         # Build kwargs for the function call
