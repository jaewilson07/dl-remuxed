"""Base entity classes for Domo objects with inheritance hierarchy and lineage support.

This module provides the foundational classes for all Domo entities including datasets,
cards, pages, users, and groups. It implements a hierarchical structure with support
for entity relationships, lineage tracking, and federation.

Classes:
    DomoEntity: Base entity with core functionality
    DomoEntity_w_Lineage: Entity with lineage tracking capabilities
    DomoManager: Base class for entity managers
    DomoSubEntity: Entity that belongs to a parent entity
"""

import abc
from dataclasses import dataclass, field
from typing import Any, Callable, Optional

import httpx

from ..auth.base import DomoAuth
from ..client.context import RouteContext
from .base import DomoBase
from .relationships import DomoRelationshipController


@dataclass
class DomoEntity(DomoBase):
    """Base class for all Domo entities (datasets, cards, pages, users, etc.).

    Provides core functionality including authentication, unique identification,
    data conversion utilities, and relationship management. All concrete entity
    types should inherit from this class or one of its subclasses.

    Attributes:
        auth: Authentication object for API requests (hidden in repr)
        id: Unique identifier for the entity
        raw: Raw API response data for the entity (hidden in repr)
        Relations: Relationship controller for managing entity relationships

    Example:
        >>> entity = SomeDomoEntity(auth=auth, id="123", raw={})
        >>> entity.display_url()  # Implemented by subclass
        'https://mycompany.domo.com/...'
    """

    auth: DomoAuth = field(repr=False)
    id: str
    raw: dict = field(repr=False)  # api representation of the class

    Relations: DomoRelationshipController = field(repr=False, init=False, default=None)
<<<<<<< HEAD
=======

    _default_route_context: RouteContext | None = field(
        init=False, default=None, repr=False
    )
>>>>>>> e2dc8634

    @property
    def _name(self) -> str:
        name = getattr(self, "name", None)

        if not name:
            raise NotImplementedError(
                "This property should be implemented by subclasses."
            )
        return name

    def __eq__(self, other) -> bool:
        """Check equality based on entity ID.

        Args:
            other: Object to compare with

        Returns:
            bool: True if both are DomoEntity instances with the same ID
        """
        if isinstance(other, DomoEntity):
            return self.id == other.id

        return False

    def __hash__(self) -> int:
        """Return hash based on entity ID.

        This allows entities to be used in sets and as dictionary keys.
        Two entities with the same ID will have the same hash.

        Returns:
            int: Hash of the entity ID
        """
        return hash(self.id)

    def _build_route_context(
        self,
        *,
        session: httpx.AsyncClient | None = None,
        debug_api: bool | None = None,
        log_level: str | None = None,
        debug_num_stacks_to_drop: int | None = None,
    ) -> RouteContext:
        """Construct a RouteContext for route calls.

        Entity and manager methods should use this helper to build the context
        they pass into route functions, so that shared defaults and per-entity
        settings are applied consistently.
        """

        base = self._default_route_context or RouteContext()

        return RouteContext(
            session=session or base.session,
            debug_api=debug_api if debug_api is not None else base.debug_api,
            debug_num_stacks_to_drop=(
                debug_num_stacks_to_drop
                if debug_num_stacks_to_drop is not None
                else base.debug_num_stacks_to_drop
            ),
            parent_class=self.__class__.__name__,
            log_level=log_level or base.log_level,
        )

    def to_dict(
        self, override_fn: Optional[Callable] = None, return_snake_case: bool = False
    ) -> dict:
        """Convert all dataclass attributes to a dictionary in camelCase or snake_case.

        This method is useful for serializing entity data for API requests
        or data export operations.

        Only fields with repr=True are included, plus any properties listed in
        __serialize_properties__.

        Args:
            override_fn (Optional[Callable]): Custom conversion function to override default behavior
            return_snake_case (bool): If True, return keys in snake_case. If False (default), return camelCase.

        Returns:
            dict: Dictionary with camelCase (default) or snake_case keys and corresponding attribute values

        Example:
            >>> entity.to_dict()
            {'id': '123', 'displayName': 'My Entity', 'displayUrl': '...', ...}
            >>> entity.to_dict(return_snake_case=True)
            {'id': '123', 'display_name': 'My Entity', 'display_url': '...', ...}
        """

        # Use parent's implementation which handles repr filtering and __serialize_properties__
        return super().to_dict(
            override_fn=override_fn, return_snake_case=return_snake_case
        )

    @property
    @abc.abstractmethod
    def entity_type(self) -> str:
        """Get the EntityType for this entity based on its class name."""
        return self.__class__.__name__

    @classmethod
    @abc.abstractmethod
    def from_dict(cls, auth: DomoAuth, obj: dict):
        """Create an entity instance from a dictionary representation.

        This method should be implemented by subclasses to handle the conversion
        from API response dictionaries to entity objects.

        Raises:
            NotImplementedError: Must be implemented by subclasses
        """
        raise NotImplementedError("This method should be implemented by subclasses.")

    @classmethod
    @abc.abstractmethod
    async def get_by_id(
        cls,
        auth: DomoAuth,
        id: str,
        debug_num_stacks_to_drop=2,
        debug_api: bool = False,
        session: httpx.AsyncClient | None = None,
    ):
        """Fetch an entity by its unique identifier.

        This method should be implemented by subclasses to handle entity-specific
        retrieval logic from the Domo API.

        Args:
            auth (DomoAuth): Authentication object for API requests
            entity_id (str): Unique identifier of the entity to retrieve

        Raises:
            NotImplementedError: Must be implemented by subclasses
        """
        raise NotImplementedError("This method should be implemented by subclasses.")

    async def refresh(
        self,
        debug_num_stacks_to_drop=2,
        debug_api: bool = False,
        session: httpx.AsyncClient | None = None,
        **kwargs,
    ):
        """Refresh this instance from the API using its id and auth."""
        result = await type(self).get_entity_by_id(
            auth=self.auth,
            entity_id=self.id,
            debug_num_stacks_to_drop=debug_num_stacks_to_drop,
            debug_api=debug_api,
            session=session,
            **kwargs,
        )
        # Spread attributes from result to self
        if isinstance(result, type(self)):
            self.__dict__.update(
                {k: v for k, v in result.__dict__.items() if v is not None}
            )
        return self

    @classmethod
    @abc.abstractmethod
    async def get_entity_by_id(cls, auth: DomoAuth, entity_id: str):
        """Fetch an entity by its ID

        This method should be implemented by subclasses to fetch the specific
        entity type while ensuring lineage tracking is properly initialized.

        Args:
            auth (DomoAuth): Authentication object for API requests
            entity_id (str): Unique identifier of the entity to retrieve

        Raises:
            NotImplementedError: Must be implemented by subclasses
        """
        raise NotImplementedError("This method should be implemented by subclasses.")

    @property
    @abc.abstractmethod
    def display_url(self) -> str:
        """Generate the URL to display this entity in the Domo interface.

        This method should return the direct URL to view the entity in Domo's
        web interface, allowing users to navigate directly to the entity.

        Returns:
            str: Complete URL to view the entity in Domo

        Raises:
            NotImplementedError: Must be implemented by subclasses
        """
        raise NotImplementedError("This method should be implemented by subclasses.")


@dataclass
class DomoEntity_w_Lineage(DomoEntity):
    """Entity with lineage tracking capabilities.

    Extends DomoEntity to include lineage tracking functionality,
    enabling entities to track their relationships and dependencies
    within the Domo ecosystem.

    Attributes:
        Lineage: Lineage tracking object for dependency management (hidden in repr)
    """

    Lineage: Any = field(repr=False, init=False, default=None)

    def __post_init__(self):
        """Initialize lineage tracking after entity creation."""
        from ..classes.subentity.lineage import DomoLineage

        # Using protected method until public interface is available
        self.Lineage = DomoLineage.from_parent(auth=self.auth, parent=self)

    def _initialize_schedule_from_raw(self):
        """Initialize Schedule from raw API data if schedule information is present.

        This helper method checks for schedule-related fields in the raw API response
        and creates a DomoSchedule instance if any are found. The DomoSchedule factory
        method automatically determines the appropriate schedule type (Simple, Cron,
        or Advanced).

        This method should be called from subclass __post_init__ after setting self.raw.

        Returns:
            Optional[DomoSchedule]: Schedule instance if schedule data exists, None otherwise
        """
        from ..classes.subentity.schedule import DomoSchedule

        if self.raw and any(
            key in self.raw
            for key in [
                "scheduleExpression",
                "scheduleStartDate",
                "advancedScheduleJson",
            ]
        ):
            return DomoSchedule.from_dict(self.raw)

        return None


@dataclass
class DomoManager(DomoBase):
    """Base class for entity managers that handle collections of entities.

    Provides the foundation for manager classes that handle operations
    on collections of entities (e.g., DatasetManager, CardManager).

    Attributes:
        auth: Authentication object for API requests (hidden in repr)
    """

    auth: DomoAuth = field(repr=False)

    @abc.abstractmethod
    async def get(self, *args, **kwargs):
        """Retrieve entities based on provided criteria.

        Must be implemented by subclasses to handle entity-specific
        retrieval and filtering logic.

        Args:
            *args: Positional arguments for entity retrieval
            **kwargs: Keyword arguments for filtering and options

        Raises:
            NotImplementedError: Must be implemented by subclasses
        """
        raise NotImplementedError("This method should be implemented by subclasses.")


@dataclass
class DomoSubEntity(DomoBase):
    """Base class for entities that belong to a parent entity.

    Handles entities that are sub-components of other entities,
    such as columns in a dataset or slides in a page. Automatically
    inherits authentication and parent references.

    Attributes:
        parent: Reference to the parent entity
        auth: Authentication object (inherited from parent, hidden in repr)
    """

    parent: DomoEntity = field(repr=False)

    @property
    def parent_id(self):
        return self.parent.id

    @property
    def auth(self):
        return self.parent.auth

    @classmethod
    def from_parent(cls, parent: DomoEntity):
        """Create a sub-entity instance from a parent entity.

        Args:
            parent (DomoEntity): The parent entity to derive from

        Returns:
            DomoSubEntity: New sub-entity instance with inherited properties
        """
        return cls(parent=parent)<|MERGE_RESOLUTION|>--- conflicted
+++ resolved
@@ -48,13 +48,6 @@
     raw: dict = field(repr=False)  # api representation of the class
 
     Relations: DomoRelationshipController = field(repr=False, init=False, default=None)
-<<<<<<< HEAD
-=======
-
-    _default_route_context: RouteContext | None = field(
-        init=False, default=None, repr=False
-    )
->>>>>>> e2dc8634
 
     @property
     def _name(self) -> str:
