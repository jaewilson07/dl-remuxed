from configparser import ConfigParser

import setuptools
from pkg_resources import parse_version

assert parse_version(setuptools.__version__) >= parse_version("36.2")

# note: all settings are in settings.ini; edit there, not here
config = ConfigParser(delimiters=["="])
config.read("settings.ini")
cfg = config["DEFAULT"]

cfg_keys = "version description keywords author author_email".split()
expected = (
    cfg_keys
    + "lib_name user branch license status min_python audience language".split()
)
for o in expected:
    assert o in cfg, f"missing expected setting: {o}"
setup_cfg = {o: cfg[o] for o in cfg_keys}

licenses = {
    "apache2": (
        "Apache Software License 2.0",
        "OSI Approved :: Apache Software License",
    ),
    "mit": ("MIT License", "OSI Approved :: MIT License"),
    "gpl2": (
        "GNU General Public License v2",
        "OSI Approved :: GNU General Public License v2 (GPLv2)",
    ),
    "gpl3": (
        "GNU General Public License v3",
        "OSI Approved :: GNU General Public License v3 (GPLv3)",
    ),
    "bsd3": ("BSD License", "OSI Approved :: BSD License"),
}
statuses = [
    "1 - Planning",
    "2 - Pre-Alpha",
    "3 - Alpha",
    "4 - Beta",
    "5 - Production/Stable",
    "6 - Mature",
    "7 - Inactive",
]
py_versions = "3.6 3.7 3.8 3.9 3.10".split()

requirements = cfg.get("requirements", "").split()
if cfg.get("pip_requirements"):
    requirements += cfg.get("pip_requirements", "").split()
min_python = cfg["min_python"]
lic = licenses.get(cfg["license"].lower(), (cfg["license"], None))
dev_requirements = (cfg.get("dev_requirements") or "").split()

setuptools.setup(
    name=cfg["lib_name"],
    license=lic[0],
    classifiers=[
        "Development Status :: " + statuses[int(cfg["status"])],
        "Intended Audience :: " + cfg["audience"].title(),
        "Natural Language :: " + cfg["language"].title(),
    ]
    + [
        "Programming Language :: Python :: " + o
        for o in py_versions[py_versions.index(min_python) :]
    ]
    + (["License :: " + lic[1]] if lic[1] else []),
    url=cfg["git_url"],
    packages=setuptools.find_packages(),
    include_package_data=True,
    install_requires=requirements,
    extras_require={"dev": dev_requirements},
    dependency_links=cfg.get("dep_links", "").split(),
    python_requires=">=" + cfg["min_python"],
    long_description=open("README.md").read(),
    long_description_content_type="text/markdown",
    zip_safe=False,
    entry_points={
        "console_scripts": cfg.get("console_scripts", "").split(),
<<<<<<< HEAD
        "nbdev": [f"{cfg.get('lib_path')}={cfg.get('lib_path')}._modidx:d"],
=======
>>>>>>> a208fae1
    },
    **setup_cfg,
)<|MERGE_RESOLUTION|>--- conflicted
+++ resolved
@@ -78,10 +78,6 @@
     zip_safe=False,
     entry_points={
         "console_scripts": cfg.get("console_scripts", "").split(),
-<<<<<<< HEAD
-        "nbdev": [f"{cfg.get('lib_path')}={cfg.get('lib_path')}._modidx:d"],
-=======
->>>>>>> a208fae1
     },
     **setup_cfg,
 )