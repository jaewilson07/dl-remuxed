__all__ = [
    "SSO_AddUserDirectSignonError",
    "toggle_user_direct_signon_access",
    "SSO_GET_Error",
    "SSO_CRUD_Error",
    "get_sso_oidc_config",
    "generate_sso_oidc_body",
    "update_sso_oidc_config",
    "get_sso_saml_config",
    "get_sso_saml_certificate",
    "generate_sso_saml_body",
    "update_sso_saml_config",
    "toggle_sso_skip_to_idp",
    "toggle_sso_custom_attributes",
    "set_sso_certificate",
]

from typing import List, Optional

import httpx

from ...client import (
    auth as dmda,
    exceptions as dmde,
    get_data as gd,
    response as rgd,
)
<<<<<<< HEAD
=======
from .exceptions import Config_CRUD_Error, Config_GET_Error

>>>>>>> f23788ed
from .exceptions import Config_CRUD_Error, Config_GET_Error


class SSO_AddUserDirectSignonError(Config_CRUD_Error):
    def __init__(self, res: rgd.ResponseGetData, user_id_ls: List[str], message=None):
        message = (
            message or f"unable to add {', '.join(user_id_ls)} to DSO {res.response}"
        )
        super().__init__(res=res, message=message)


class SSO_GET_Error(Config_GET_Error):
    def __init__(self, res: rgd.ResponseGetData, message=None):
        message = (
            message
            or f"unable to rerieve SSO Config for {res.auth.domo_instance} - {res.response}"  # type: ignore
        )
        super().__init__(res=res, message=message)


class SSO_CRUD_Error(dmde.RouteError):
    def __init__(self, res: rgd.ResponseGetData, message=None):
        super().__init__(
            res=res,
            message=message
            or f"unable to update SSO Config for {res.auth.domo_instance} - {res.response}",  # type: ignore
        )


@gd.route_function
async def toggle_user_direct_signon_access(
    auth: dmda.DomoAuth,
    user_id_ls: List[str],
    is_enable_direct_signon: bool = True,
    session: Optional[httpx.AsyncClient] = None,
    debug_api: bool = False,
    parent_class=None,
    debug_num_stacks_to_drop=1,
) -> rgd.ResponseGetData:
    user_id_ls = user_id_ls if isinstance(user_id_ls, list) else [user_id_ls]

    url = f"https://{auth.domo_instance}.domo.com/api/content/v3/users/directSignOn"

    res = await gd.get_data(
        auth=auth,
        url=url,
        params={"value": is_enable_direct_signon},
        method="POST",
        body=user_id_ls,
        session=session,
        debug_api=debug_api,
        parent_class=parent_class,
        num_stacks_to_drop=debug_num_stacks_to_drop,
    )

    if not res.is_success:
        raise SSO_AddUserDirectSignonError(res=res, user_id_ls=user_id_ls)

    res.response = f"successfully added {', '.join(user_id_ls)} to direct signon list in {auth.domo_instance}"

    return res


@gd.route_function
async def get_sso_oidc_config(
    auth: dmda.DomoAuth,
    session: Optional[httpx.AsyncClient] = None,
    debug_api: bool = False,
    parent_class: Optional[str] = None,
    debug_num_stacks_to_drop=1,
):
    """Open ID Connect framework"""

    url = f"https://{auth.domo_instance}.domo.com/api/identity/v1/authentication/oidc/std/settings"

    res = await gd.get_data(
        auth=auth,
        url=url,
        method="GET",
        session=session,
        debug_api=debug_api,
        num_stacks_to_drop=debug_num_stacks_to_drop,
        parent_class=parent_class,
    )

    if not res.is_success:
        raise SSO_GET_Error(res=res)

    return res


def generate_sso_oidc_body(
    is_include_undefined: bool = False,
    login_enabled: bool = False,  # False
    idp_enabled: bool = False,  # False
    import_groups: bool = False,  # False
    require_invitation: bool = False,  # False
    enforce_allowlist: bool = False,  # False
    skip_to_idp: bool = False,  # False
    auth_request_endpoint: str = "",
    token_endpoint: str = "",
    user_info_endpoint: str = "",
    public_key: str = "",
    redirect_url: str = "",
    idp_certificate: str = "",
    override_sso: bool = False,  # False
    override_embed: bool = False,  # False
    # "https://{domo_instance}}.domo.com/auth/oidc"
    well_known_config: str = "",
    assertion_endpoint: str = "",
    ingest_attributes: bool = False,  # False
):
    r = {
        "loginEnabled": login_enabled,
        "idpEnabled": idp_enabled,
        "importGroups": import_groups,
        "requireInvitation": require_invitation,
        "enforceWhitelist": enforce_allowlist,
        "skipToIdp": skip_to_idp,
        "authRequestEndpoint": auth_request_endpoint,
        "tokenEndpoint": token_endpoint,
        "userInfoEndpoint": user_info_endpoint,
        "publicKey": public_key,
        "redirectUrl": redirect_url,
        "certificate": idp_certificate,
        "overrideSSO": override_sso,
        "overrideEmbed": override_embed,
        "wellKnownConfig": well_known_config,
        "assertionEndpoint": assertion_endpoint,
        "ingestAttributes": ingest_attributes,
    }

    if not is_include_undefined:
        return {key: value for key, value in r.items() if value is not None}

    return r


@gd.route_function
async def _update_sso_oidc_temp_config(
    auth: dmda.DomoAuth,
    body_sso: dict,
    session: Optional[httpx.AsyncClient] = None,
    debug_api: bool = False,
    parent_class: Optional[str] = None,
    debug_num_stacks_to_drop=1,
):
    """to successfully update the SSO Configuration, you must send all the parameters related to SSO Configuration"""

    url = f"https://{auth.domo_instance}.domo.com/api/identity/v1/authentication/oidc/temp/settings"

    res = await gd.get_data(
        auth=auth,
        url=url,
        body=body_sso,
        method="PUT",
        session=session,
        debug_api=debug_api,
        num_stacks_to_drop=debug_num_stacks_to_drop,
        parent_class=parent_class,
    )

    if not res.is_success:
        raise SSO_CRUD_Error(res=res)
    return res


@gd.route_function
async def _update_sso_oidc_standard_config(
    auth: dmda.DomoAuth,
    body_sso: dict,
    session: Optional[httpx.AsyncClient] = None,
    debug_api: bool = False,
    parent_class: Optional[str] = None,
    debug_num_stacks_to_drop=1,
):
    """to successfully update the SSO Configuration, you must send all the parameters related to SSO Configuration"""

    url = f"https://{auth.domo_instance}.domo.com/api/identity/v1/authentication/oidc/std/settings"

    res = await gd.get_data(
        auth=auth,
        url=url,
        body=body_sso,
        method="PUT",
        session=session,
        debug_api=debug_api,
        num_stacks_to_drop=debug_num_stacks_to_drop,
        parent_class=parent_class,
    )

    if not res.is_success:
        raise SSO_CRUD_Error(res=res)

    if body_sso.get("idpEnabled") == False:
        res.response = "successfully disabled SSO"
        return res

    res.response = "successfully updated oidc config"

    return res


@gd.route_function
async def update_sso_oidc_config(
    auth: dmda.DomoAuth,
    body_sso: dict,
    session: Optional[httpx.AsyncClient] = None,
    debug_api: bool = False,
    parent_class: Optional[str] = None,
    debug_num_stacks_to_drop=1,
):
    """
    to update saml config must update temp and then standard
    typically would hide under class functions, but b/c Domo won't update w/o it, pushing down to Route
    """

    await _update_sso_oidc_temp_config(
        auth=auth,
        body_sso=body_sso,
        session=session,
        debug_api=debug_api,
        parent_class=parent_class,
        debug_num_stacks_to_drop=debug_num_stacks_to_drop + 1,
    )

    return await _update_sso_oidc_standard_config(
        auth=auth,
        body_sso=body_sso,
        session=session,
        debug_api=debug_api,
        parent_class=parent_class,
        debug_num_stacks_to_drop=debug_num_stacks_to_drop + 1,
    )


@gd.route_function
async def get_sso_saml_config(
    auth: dmda.DomoAuth,
    session: Optional[httpx.AsyncClient] = None,
    debug_api: bool = False,
    parent_class: Optional[str] = None,
    debug_num_stacks_to_drop=1,
):
    """Security Assertion Markup Language"""

    url = f"https://{auth.domo_instance}.domo.com/api/identity/v1/authentication/saml/std/settings"

    res = await gd.get_data(
        auth=auth,
        url=url,
        method="GET",
        session=session,
        debug_api=debug_api,
        num_stacks_to_drop=debug_num_stacks_to_drop,
        parent_class=parent_class,
    )

    if not res.is_success:
        raise SSO_GET_Error(res=res)

    return res


@gd.route_function
async def get_sso_saml_certificate(
    auth: dmda.DomoAuth,
    session: Optional[httpx.AsyncClient] = None,
    debug_api: bool = False,
    parent_class: Optional[str] = None,
    debug_num_stacks_to_drop=1,
):
    res = await get_sso_saml_config(
        auth=auth,
        session=session,
        debug_api=debug_api,
        parent_class=parent_class,
        debug_num_stacks_to_drop=debug_num_stacks_to_drop + 1,
    )

    res.response = res.response.get("idpCertificate")

    return res


def generate_sso_saml_body(
    is_include_undefined: bool = False,  # leave it as False to prevent overriding values you don't want to update
    is_enabled: bool = False,
    auth_request_endpoint: str = "",  # url
    issuer: str = "",  # url
    idp_certificate: str = "",
    import_groups: bool = False,
    require_invitation: bool = False,
    enforce_allowlist: bool = False,
    relay_state: bool = False,
    redirect_url: Optional[str] = None,  # url
    idp_enabled: bool = False,
    skip_to_idp: bool = False,
    login_enabled=None,
    token_endpoint=None,
    user_info_endpoint=None,
    public_key=None,
    override_sso=None,
    override_embed=None,
    well_known_config=None,
    assertion_endpoint=None,
    ingest_attributes=None,
    custom_attributes=None,
    sign_auth_request=None,
):
    if skip_to_idp is not None:
        skip_to_idp = str(skip_to_idp).lower()  # type: ignore

    r = {
        "enabled": is_enabled,
        "authRequestEndpoint": auth_request_endpoint,
        "issuer": issuer,
        "idpCertificate": idp_certificate,
        "importGroups": import_groups,
        "requireInvitation": require_invitation,
        "enforceWhitelist": enforce_allowlist,
        "relayState": "true" if relay_state else "false",
        "idpEnabled": idp_enabled,
        "skipToIdp": skip_to_idp,
        "customAttributes": custom_attributes,
        "loginEnabled": login_enabled,
        "tokenEndpoint": token_endpoint,
        "userInfoEndpoint": user_info_endpoint,
        "publicKey": public_key,
        "redirectUrl": redirect_url,
        "overrideSSO": override_sso,
        "overrideEmbed": override_embed,
        "wellKnownConfig": well_known_config,
        "assertionEndpoint": assertion_endpoint,
        "ingestAttributes": ingest_attributes,
        "signAuthRequest": sign_auth_request,
    }

    if not is_include_undefined:
        return {key: value for key, value in r.items() if value is not None}

    return r


@gd.route_function
async def _update_sso_saml_temp_config(
    auth: dmda.DomoAuth,
    body_sso: dict,
    session: Optional[httpx.AsyncClient] = None,
    debug_api: bool = False,
    parent_class: Optional[str] = None,
    debug_num_stacks_to_drop=1,
):
    url = f"https://{auth.domo_instance}.domo.com/api/identity/v1/authentication/saml/temp/settings"

    res = await gd.get_data(
        auth=auth,
        url=url,
        method="PUT",
        body=body_sso,
        session=session,
        debug_api=debug_api,
        num_stacks_to_drop=debug_num_stacks_to_drop,
        parent_class=parent_class,
    )

    if not res.is_success:
        raise SSO_CRUD_Error(res=res)

    res.response = "successfully updated temp saml config"
    return res


@gd.route_function
async def _update_sso_saml_standard_config(
    auth: dmda.DomoAuth,
    body_sso: dict,
    session: Optional[httpx.AsyncClient] = None,
    debug_api: bool = False,
    parent_class: Optional[str] = None,
    debug_num_stacks_to_drop=1,
):
    url = f"https://{auth.domo_instance}.domo.com/api/identity/v1/authentication/saml/std/settings"

    res = await gd.get_data(
        auth=auth,
        url=url,
        method="PUT",
        body=body_sso,
        session=session,
        debug_api=debug_api,
        num_stacks_to_drop=debug_num_stacks_to_drop,
        parent_class=parent_class,
    )

    if not res.is_success:
        raise SSO_CRUD_Error(res=res)

    if body_sso.get("enabled") == False:
        res.response = "successfully disabled SSO"
        return res

    res.response = "successfully updated saml config"

    return res


@gd.route_function
async def update_sso_saml_config(
    auth: dmda.DomoAuth,
    body_sso: dict,
    session: Optional[httpx.AsyncClient] = None,
    debug_api: bool = False,
    parent_class: Optional[str] = None,
    debug_num_stacks_to_drop=1,
):
    """
    to update saml config must update temp and then standard
    typically would hide under class functions, but b/c Domo won't update w/o it, pushing down to Route
    """

    await _update_sso_saml_temp_config(
        auth=auth,
        body_sso=body_sso,
        session=session,
        debug_api=debug_api,
        parent_class=parent_class,
        debug_num_stacks_to_drop=debug_num_stacks_to_drop + 1,
    )

    return await _update_sso_saml_standard_config(
        auth=auth,
        body_sso=body_sso,
        session=session,
        debug_api=debug_api,
        parent_class=parent_class,
        debug_num_stacks_to_drop=debug_num_stacks_to_drop + 1,
    )


@gd.route_function
async def toggle_sso_skip_to_idp(
    auth: dmda.DomoAuth,
    is_skip_to_idp: bool,
    session: Optional[httpx.AsyncClient] = None,
    debug_api: bool = False,
    parent_class: Optional[str] = None,
    debug_num_stacks_to_drop=1,
):
    url = f"https://{auth.domo_instance}.domo.com/api/customer/v1/properties/domo.policy.sso.skip_to_idp"

    res = await gd.get_data(
        auth=auth,
        url=url,
        method="PUT",
        body={"value": str(is_skip_to_idp).lower()},
        session=session,
        debug_api=debug_api,
        num_stacks_to_drop=debug_num_stacks_to_drop,
        parent_class=parent_class,
    )

    if not res.is_success:
        raise SSO_CRUD_Error(res=res)

    res.response = f"toggled skip_to_idp - {str(is_skip_to_idp)}"
    return res


@gd.route_function
async def toggle_sso_custom_attributes(
    auth: dmda.DomoAuth,
    is_custom_attributes: bool,
    session: Optional[httpx.AsyncClient] = None,
    debug_api: bool = False,
    parent_class: Optional[str] = None,
    debug_num_stacks_to_drop=1,
):
    """unsure what this API does"""

    url = f"https://{auth.domo_instance}.domo.com/api/customer/v1/properties/authentication.saml.custom_attributes"

    res = await gd.get_data(
        auth=auth,
        url=url,
        method="PUT",
        body={"value": is_custom_attributes},
        session=session,
        debug_api=debug_api,
        num_stacks_to_drop=debug_num_stacks_to_drop,
        parent_class=parent_class,
    )

    if not res.is_success:
        raise SSO_CRUD_Error(res=res)

    res.response = f"toggled is_custom_attributes - {str(is_custom_attributes)}"

    return res


@gd.route_function
async def set_sso_certificate(
    auth: dmda.DomoAuth,
    idp_certificate: str,
    session: Optional[httpx.AsyncClient] = None,
    debug_api: bool = False,
    parent_class: Optional[str] = None,
    debug_num_stacks_to_drop=1,
    return_raw: bool = False,
):
    url = f"https://{auth.domo_instance}.domo.com/api/identity/v1/authentication/saml/validate/cert"

    res = await gd.get_data(
        auth=auth,
        url=url,
        method="PUT",
        body={"idpCertificate": idp_certificate},
        session=session,
        debug_api=debug_api,
        num_stacks_to_drop=debug_num_stacks_to_drop,
        parent_class=parent_class,
    )

    if return_raw:
        return res

    if not res.is_success:
        raise SSO_CRUD_Error(res=res, message=f"API Error {res.response}")

    if isinstance(res.response, dict) and not res.response["isValid"]:
        raise SSO_CRUD_Error(
            res=res, message=f"Certificate Error: {res.response['message']}"
        )

    return res<|MERGE_RESOLUTION|>--- conflicted
+++ resolved
@@ -25,11 +25,7 @@
     get_data as gd,
     response as rgd,
 )
-<<<<<<< HEAD
-=======
-from .exceptions import Config_CRUD_Error, Config_GET_Error
-
->>>>>>> f23788ed
+
 from .exceptions import Config_CRUD_Error, Config_GET_Error
 
 
