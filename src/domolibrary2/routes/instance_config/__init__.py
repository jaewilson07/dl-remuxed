"""
Instance Config Package

This package provides instance configuration management functionality including
API client management, MFA settings, SSO configuration, and other instance-level settings.

Modules:
    exceptions: Exception classes for instance config operations
    api_client: API client (developer token) management functions
    allowlist_routes: Allowlist management functions
    authorized_domains: Authorized domain management functions
    instance_switcher: Instance switcher configuration functions
    mfa: MFA configuration functions
    scheduler_policies: Scheduler policy management functions
    sso: SSO configuration functions
    toggle: Toggle/feature flag functions
"""

<<<<<<< HEAD
from .authorized_domains import (
    get_authorized_custom_app_domains,
    get_authorized_domains,
    set_authorized_custom_app_domains,
    set_authorized_domains,
)
from .allowlist import (
    get_allowlist,
    set_allowlist,
    get_allowlist_is_filter_all_traffic_enabled,
    toggle_allowlist_is_filter_all_traffic_enabled,
)
from .instance_switcher import (
    get_instance_switcher_mapping,
    set_instance_switcher_mapping,
)
from .mfa import (
    get_mfa_config,
    toggle_enable_mfa,
    set_mfa_max_code_attempts,
    set_mfa_num_days_valid,
)
from .toggle import (
    get_is_invite_social_users_enabled,
    get_is_left_nav_enabled,
    get_is_user_invite_notifications_enabled,
    get_is_weekly_digest_enabled,
    toggle_is_left_nav_enabled,
    toggle_is_user_invite_enabled,
    toggle_is_weekly_digest_enabled,
)
from .scheduler_policies import (
    get_scheduler_policies,
    create_scheduler_policy,
    update_scheduler_policy,
    delete_scheduler_policy,
)

__all__ = [
    # Authorized Domains
    "get_authorized_domains",
    "set_authorized_domains",
    "get_authorized_custom_app_domains",
    "set_authorized_custom_app_domains",
    # Allowlist
    "get_allowlist",
    "set_allowlist",
    "get_allowlist_is_filter_all_traffic_enabled",
    "toggle_allowlist_is_filter_all_traffic_enabled",
    # Instance Switcher
    "get_instance_switcher_mapping",
    "set_instance_switcher_mapping",
    # MFA
    "get_mfa_config",
    "toggle_enable_mfa",
    "set_mfa_max_code_attempts",
    "set_mfa_num_days_valid",
    # Toggle
    "get_is_invite_social_users_enabled",
    "get_is_user_invite_notifications_enabled",
    "get_is_weekly_digest_enabled",
    "toggle_is_weekly_digest_enabled",
    "toggle_is_user_invite_enabled",
    "toggle_is_left_nav_enabled",
    "get_is_left_nav_enabled",
    # Scheduler Policies
    "get_scheduler_policies",
    "create_scheduler_policy",
    "update_scheduler_policy",
    "delete_scheduler_policy",
=======
from . import api_client
from . import exceptions
from . import allowlist
from . import authorized_domains
from . import instance_switcher
from . import mfa
from . import scheduler_policies
from . import sso
from . import toggle


__all__ = [
    "api_client",
    "exceptions",
    "allowlist",
    "authorized_domains",
    "instance_switcher",
    "mfa",
    "scheduler_policies",
    "sso",
    "toggle",
>>>>>>> 92159211
]<|MERGE_RESOLUTION|>--- conflicted
+++ resolved
@@ -16,78 +16,6 @@
     toggle: Toggle/feature flag functions
 """
 
-<<<<<<< HEAD
-from .authorized_domains import (
-    get_authorized_custom_app_domains,
-    get_authorized_domains,
-    set_authorized_custom_app_domains,
-    set_authorized_domains,
-)
-from .allowlist import (
-    get_allowlist,
-    set_allowlist,
-    get_allowlist_is_filter_all_traffic_enabled,
-    toggle_allowlist_is_filter_all_traffic_enabled,
-)
-from .instance_switcher import (
-    get_instance_switcher_mapping,
-    set_instance_switcher_mapping,
-)
-from .mfa import (
-    get_mfa_config,
-    toggle_enable_mfa,
-    set_mfa_max_code_attempts,
-    set_mfa_num_days_valid,
-)
-from .toggle import (
-    get_is_invite_social_users_enabled,
-    get_is_left_nav_enabled,
-    get_is_user_invite_notifications_enabled,
-    get_is_weekly_digest_enabled,
-    toggle_is_left_nav_enabled,
-    toggle_is_user_invite_enabled,
-    toggle_is_weekly_digest_enabled,
-)
-from .scheduler_policies import (
-    get_scheduler_policies,
-    create_scheduler_policy,
-    update_scheduler_policy,
-    delete_scheduler_policy,
-)
-
-__all__ = [
-    # Authorized Domains
-    "get_authorized_domains",
-    "set_authorized_domains",
-    "get_authorized_custom_app_domains",
-    "set_authorized_custom_app_domains",
-    # Allowlist
-    "get_allowlist",
-    "set_allowlist",
-    "get_allowlist_is_filter_all_traffic_enabled",
-    "toggle_allowlist_is_filter_all_traffic_enabled",
-    # Instance Switcher
-    "get_instance_switcher_mapping",
-    "set_instance_switcher_mapping",
-    # MFA
-    "get_mfa_config",
-    "toggle_enable_mfa",
-    "set_mfa_max_code_attempts",
-    "set_mfa_num_days_valid",
-    # Toggle
-    "get_is_invite_social_users_enabled",
-    "get_is_user_invite_notifications_enabled",
-    "get_is_weekly_digest_enabled",
-    "toggle_is_weekly_digest_enabled",
-    "toggle_is_user_invite_enabled",
-    "toggle_is_left_nav_enabled",
-    "get_is_left_nav_enabled",
-    # Scheduler Policies
-    "get_scheduler_policies",
-    "create_scheduler_policy",
-    "update_scheduler_policy",
-    "delete_scheduler_policy",
-=======
 from . import api_client
 from . import exceptions
 from . import allowlist
@@ -109,5 +37,4 @@
     "scheduler_policies",
     "sso",
     "toggle",
->>>>>>> 92159211
 ]