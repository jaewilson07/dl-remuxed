__all__ = [
    "Access_Config_Error",
    "Access_Entity",
    "DomoAccess",
    "DomoAccess_Account",
    "DomoAccess_OAuth",
]

from dataclasses import dataclass, field
from typing import Any, List

import httpx

from .. import DomoUser as dmdu


from ...client import exceptions as dmde
from ...client.auth import DomoAuth
<<<<<<< HEAD
from ...client.entities import DomoSubEntity, Entity_Relation
=======
from ...entities.entities import DomoSubEntity, Entity_Relation

# Import unified access control system
try:
    from .AccessControl import (
        AccessLevel,
        EntityType,
        AccessGrant,
        DomoAccountAccessController,
        DomoObjectAccessManager,
    )

    UNIFIED_ACCESS_AVAILABLE = True
except ImportError:
    UNIFIED_ACCESS_AVAILABLE = False
>>>>>>> 9ef8d35b
from ...routes import account as account_routes
from ...routes.account import (
    ShareAccount,
    ShareAccount_AccessLevel,
    ShareAccount_V1_AccessLevel,
)
from ...utils import chunk_execution as dmce


class Access_Config_Error(dmde.ClassError):
    def __init__(self, cls_instance, account_id, message):
        super().__init__(
            cls_instance=cls_instance, message=message, entity_id=account_id
        )


@dataclass
class Access_Entity(Entity_Relation):
    relation_type: ShareAccount = None


@dataclass
class DomoAccess(DomoSubEntity):
    auth: DomoAuth = field(repr=False)

    share_enum: ShareAccount = field(repr=False)

    accesslist: List[Access_Entity] = field(
        default_factory=lambda: []
    )  # can include users or groups

    accesslist_all_users: List[Any] = field(default_factory=lambda: [])  # DomoUser

    def __post_init__(self):
        super().__post_init__()

        if not issubclass(self.share_enum, ShareAccount):
            raise Access_Config_Error(
                cls_instance=self,
                account_id=self.parent_id,
                message="Share enum must be a subclass of ShareAccount.",
            )

    async def get(self, *args, **kwargs):
        raise NotImplementedError(
            f"{self.__class__.__name__}.get() must be implemented in a subclass."
        )

    async def get_all_users(
        self,
        debug_api: bool = False,
        debug_num_stacks_to_drop: int = 1,
        session: httpx.AsyncClient = None,
    ):
        from .. import DomoGroup as dmdg

        await self.get(
            debug_api=debug_api,
            session=session,
            debug_num_stacks_to_drop=debug_num_stacks_to_drop + 1,
        )

        for access in self.accesslist:
            entity = access.entity

            if isinstance(entity, dmdu.DomoUser):
                if entity not in self.accesslist_all_users:
                    self.accesslist_all_users.append(entity)

            if isinstance(entity, dmdg.DomoGroup):
                domo_users = await access.entity.Membership.get_members()

                [
                    self.accesslist_all_users.append(user)
                    for user in domo_users
                    if user not in self.accesslist_all_users
                ]

        return self.accesslist_all_users

    async def get_unified_access_summary(self):
        """Get access summary using the unified access control system."""
        if not UNIFIED_ACCESS_AVAILABLE:
            raise NotImplementedError("Unified access control system not available")

        # Create a mock parent object for the access controller
        from ...entities.entities import DomoEntity

        @dataclass
        class MockParent(DomoEntity):
            def display_url(self) -> str:
                return f"https://{self.auth.domo_instance}.domo.com/accounts/{self.id}"

            @classmethod
            def from_dict(cls, auth, obj: dict):
                return cls(auth=auth, id=obj.get("id"), raw=obj)

            @classmethod
            async def get_by_id(cls, auth, entity_id: str):
                return cls(auth=auth, id=entity_id, raw={})

        mock_parent = MockParent(auth=self.auth, id=self.parent_id, raw={})
        controller = DomoAccountAccessController(self.auth, mock_parent)

        return await controller.get_all_access_summaries()

    async def get_access_grants(self) -> List:
        """Get access grants in unified format."""
        if not UNIFIED_ACCESS_AVAILABLE:
            return []

        # Convert existing access list to unified format
        grants = []
        for access_entity in self.accesslist:
            entity_type = (
                EntityType.USER
                if hasattr(access_entity.entity, "email")
                else EntityType.GROUP
            )

            # Map relation_type to AccessLevel
            access_level = self._map_relation_type_to_access_level(
                access_entity.relation_type
            )

            grant = AccessGrant(
                entity_id=access_entity.entity.id,
                entity_type=entity_type,
                access_level=access_level,
            )
            grants.append(grant)

        return grants

    def _map_relation_type_to_access_level(self, relation_type) -> "AccessLevel":
        """Map ShareAccount relation type to unified AccessLevel."""
        if not UNIFIED_ACCESS_AVAILABLE:
            return None

        # This mapping depends on your ShareAccount enum values
        # Adjust based on actual ShareAccount_AccessLevel values
        mapping = {
            "OWNER": AccessLevel.OWNER,
            "ADMIN": AccessLevel.ADMIN,
            "EDIT": AccessLevel.EDITOR,
            "VIEW": AccessLevel.VIEWER,
        }

        # Get string representation of relation_type
        relation_str = getattr(relation_type, "value", str(relation_type))
        return mapping.get(relation_str, AccessLevel.VIEWER)

    async def share(
        self,
        user_id=None,
        group_id=None,
        domo_group=None,
        domo_user=None,
        relation_type: ShareAccount = None,
        debug_api: bool = False,
        debug_num_stacks_to_drop=2,
        session: httpx.AsyncClient = None,
    ):
        relation_type = relation_type or self.share_enum.default

        user_id = user_id or domo_user and domo_user.id
        group_id = group_id or domo_group and domo_group.id

        if not user_id and not group_id:
            raise Access_Config_Error(
                cls_instance=self,
                account_id=self.parent_id,
                message="Either user_id or group_id must be provided.",
            )

        share_payload = relation_type.generate_payload(
            user_id=user_id, group_id=group_id
        )

        res = await relation_type.share(
            auth=self.auth,
            account_id=self.parent_id,
            share_payload=share_payload,
            debug_api=debug_api,
            session=session,
            parent_class=self.__class__.__name__,
            debug_num_stacks_to_drop=debug_num_stacks_to_drop,
        )

        return res

    async def upsert_share(
        self,
        user_id=None,
        group_id=None,
        domo_group=None,
        domo_user=None,
        relation_type: ShareAccount = None,
        debug_api: bool = False,
        debug_num_stacks_to_drop=2,
        session: httpx.AsyncClient = None,
    ):
        user_id = user_id or (domo_user and domo_user.id)
        group_id = group_id or (domo_group and domo_group.id)

        await self.get(
            session=session,
            debug_api=debug_api,
            debug_num_stacks_to_drop=debug_num_stacks_to_drop + 1,
        )

        is_already_exists = all(
            [
                (member.entity.id == user_id or member.entity.id == group_id)
                and relation_type == member.relation_type
                for member in self.accesslist
            ]
        )

        if is_already_exists:
            return False

        return await self.share(
            user_id=user_id,
            group_id=group_id,
            relation_type=relation_type,
            debug_api=debug_api,
            debug_num_stacks_to_drop=debug_num_stacks_to_drop,
            session=session,
        )


@dataclass
class DomoAccess_Account(DomoAccess):
    """
    Account access management with unified access control integration.

    This class provides backward compatibility while integrating with
    the new unified access control system. Use get_unified_access_summary()
    for access to the standardized access control interface.
    """

    version: int = None  # api version - aligns to feature switch

    share_enum: ShareAccount = field(repr=False, default=ShareAccount_AccessLevel)

    def __post_init__(self):
        super().__post_init__()

        if isinstance(self.share_enum, ShareAccount_AccessLevel):
            self.version = 2
        elif isinstance(self.share_enum, ShareAccount_V1_AccessLevel):
            self.version = 1

        return True

    async def get(
        self,
        debug_api: bool = False,
        return_raw: bool = False,
        session: httpx.AsyncClient = None,
        debug_num_stacks_to_drop=2,
    ):
        """assumes v2 access api"""

        res = await account_routes.get_account_accesslist(
            auth=self.auth,
            account_id=self.parent_id,
            debug_api=debug_api,
            session=session,
            debug_num_stacks_to_drop=debug_num_stacks_to_drop,
        )

        if return_raw:
            return res

        self.accesslist = await dmce.gather_with_concurrency(
            *[
                Access_Entity._from_user_id(
                    user_id=obj["id"],
                    auth=self.auth,
                    relation_type=self.share_enum.get(obj["accessLevel"]),
                )
                for obj in res.response
                if obj["type"] == "USER"
            ],
            *[
                Access_Entity._from_group_id(
                    group_id=obj["id"],
                    auth=self.auth,
                    relation_type=self.share_enum.get(obj["accessLevel"]),
                )
                for obj in res.response
                if obj["type"] == "GROUP"
            ],
            n=10,
        )
        return self.accesslist


@dataclass
class DomoAccess_OAuth(DomoAccess):
    share_enum: ShareAccount = field(repr=False, default=ShareAccount_AccessLevel)

    async def get(
        self,
        debug_api: bool = False,
        return_raw: bool = False,
        session: httpx.AsyncClient = None,
        debug_num_stacks_to_drop=2,
    ):
        """assumes v2 access api"""

        res = await account_routes.get_oauth_account_accesslist(
            auth=self.auth,
            account_id=self.parent_id,
            debug_api=debug_api,
            session=session,
            debug_num_stacks_to_drop=debug_num_stacks_to_drop,
        )

        if return_raw:
            return res

        self.accesslist = await dmce.gather_with_concurrency(
            *[
                Access_Entity._from_user_id(
                    user_id=obj["id"],
                    auth=self.auth,
                    relation_type=self.share_enum.get(obj["accessLevel"]),
                )
                for obj in res.response
                if obj["type"] == "USER"
            ],
            *[
                Access_Entity._from_group_id(
                    group_id=obj["id"],
                    auth=self.auth,
                    relation_type=self.share_enum.get(obj["accessLevel"]),
                )
                for obj in res.response
                if obj["type"] == "GROUP"
            ],
            n=10,
        )
        return self.accesslist<|MERGE_RESOLUTION|>--- conflicted
+++ resolved
@@ -16,25 +16,7 @@
 
 from ...client import exceptions as dmde
 from ...client.auth import DomoAuth
-<<<<<<< HEAD
 from ...client.entities import DomoSubEntity, Entity_Relation
-=======
-from ...entities.entities import DomoSubEntity, Entity_Relation
-
-# Import unified access control system
-try:
-    from .AccessControl import (
-        AccessLevel,
-        EntityType,
-        AccessGrant,
-        DomoAccountAccessController,
-        DomoObjectAccessManager,
-    )
-
-    UNIFIED_ACCESS_AVAILABLE = True
-except ImportError:
-    UNIFIED_ACCESS_AVAILABLE = False
->>>>>>> 9ef8d35b
 from ...routes import account as account_routes
 from ...routes.account import (
     ShareAccount,
