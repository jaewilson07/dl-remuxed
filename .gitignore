--- conflicted
+++ resolved
@@ -1,10 +1,7 @@
 # LOGGER folder - contains sensitive data and test files
 LOGGER/
 EXPORTS/
-<<<<<<< HEAD
-=======
 local_work/
->>>>>>> d1dd2194
 
 *_env/
 _publish.yml
