--- conflicted
+++ resolved
@@ -7,7 +7,6 @@
 Modules:
     exceptions: Exception classes for instance config operations
     api_client: API client (developer token) management functions
-<<<<<<< HEAD
     allowlist_routes: Allowlist management functions
     authorized_domains: Authorized domain management functions
     instance_switcher: Instance switcher configuration functions
@@ -15,31 +14,6 @@
     scheduler_policies: Scheduler policy management functions
     sso: SSO configuration functions
     toggle: Toggle/feature flag functions
-"""
-
-from . import (
-    allowlist,
-    api_client,
-    authorized_domains,
-    exceptions,
-    instance_switcher,
-    mfa,
-    scheduler_policies,
-    sso,
-    toggle,
-)
-
-__all__ = [
-    "api_client",
-    "exceptions",
-    "allowlist",
-    "authorized_domains",
-    "instance_switcher",
-    "mfa",
-    "scheduler_policies",
-    "sso",
-    "toggle",
-=======
 """
 
 # Import exception classes
@@ -72,5 +46,4 @@
     "get_client_by_id",
     "create_api_client",
     "revoke_api_client",
->>>>>>> cd108d8c
 ]