--- conflicted
+++ resolved
@@ -93,19 +93,7 @@
 module = "domolibrary2.*"
 ignore_missing_imports = true
 
-<<<<<<< HEAD
-[tool.setuptools.packages.find]
-where = ["src"]
-=======
-[tool.bandit]
-exclude_dirs = ["tests", "scripts"]
-skips = ["B101"]  # Skip assert_used (common in tests)
-
-[tool.pydocstyle]
-convention = "google"
-add_ignore = ["D100", "D104"]  # Missing docstring in public module/package
 
 [tool.setuptools]
 packages = ["domolibrary2"]
-package-dir = {"domolibrary2" = "src"}
->>>>>>> 3ff073b9
+package-dir = {"domolibrary2" = "src"}