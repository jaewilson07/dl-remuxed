--- conflicted
+++ resolved
@@ -21,11 +21,7 @@
 from typing import Any, List, Optional
 
 import httpx
-<<<<<<< HEAD
-from dc_logger.decorators import log_call, LogDecoratorConfig
-=======
-from dc_logger.decorators import log_call
->>>>>>> 4346fd47
+from dc_logger.decorators import LogDecoratorConfig, log_call
 
 from ..client import response as rgd
 from ..client.exceptions import AuthError, RouteError
@@ -113,7 +109,7 @@
 
 @log_call(
     level_name="route",
-    config=LogDecoratorConfig(result_processor=ResponseGetDataProcessor())
+    config=LogDecoratorConfig(result_processor=ResponseGetDataProcessor()),
 )
 async def get_full_auth(
     domo_instance: str,  # domo_instance.domo.com
@@ -214,7 +210,7 @@
 
 @log_call(
     level_name="route",
-    config=LogDecoratorConfig(result_processor=ResponseGetDataProcessor())
+    config=LogDecoratorConfig(result_processor=ResponseGetDataProcessor()),
 )
 async def get_developer_auth(
     domo_client_id: str,
@@ -287,7 +283,7 @@
 
 @log_call(
     level_name="route",
-    config=LogDecoratorConfig(result_processor=ResponseGetDataProcessor())
+    config=LogDecoratorConfig(result_processor=ResponseGetDataProcessor()),
 )
 async def who_am_i(
     auth: Any,
@@ -360,7 +356,7 @@
 
 @log_call(
     level_name="route",
-    config=LogDecoratorConfig(result_processor=ResponseGetDataProcessor())
+    config=LogDecoratorConfig(result_processor=ResponseGetDataProcessor()),
 )
 async def elevate_user_otp(
     auth: Any,
