__all__ = [
    "GetDataError",
<<<<<<< HEAD
=======
    "GetDataError",
>>>>>>> cf4a8fcc
    "get_data",
    "get_data_stream",
    "LooperError",
    "looper",
    "RouteFunctionResponseTypeError",
<<<<<<< HEAD
=======
    "RouteFunctionResponseTypeError",
>>>>>>> cf4a8fcc
    "route_function",
]

import json
import time
from functools import wraps
from pprint import pprint
from typing import Any, Callable, Optional, Union

import httpx

# from dc_logger.client.base import get_global_logger
from dc_logger.decorators import LogDecoratorConfig, log_call

from ..utils import chunk_execution as dmce
from ..utils.logging import ResponseGetDataProcessor
from . import (
    auth as dmda,
    response as rgd,
)
from .exceptions import DomoError

# logger: Logger = get_global_logger()
<<<<<<< HEAD
=======
# logger: Logger = get_global_logger()
>>>>>>> cf4a8fcc
# assert logger, "A global logger must be set before using get_data functions."


class GetDataError(DomoError):
    def __init__(self, message, url):
        super().__init__(message=message, domo_instance=url)


def create_headers(
    auth: Optional[
        "dmda.DomoAuth"
    ],  # The authentication object containing the Domo API token.
    content_type: Optional[
        str
    ] = None,  # The content type for the request. Defaults to None.
    headers: Optional[
        dict
    ] = None,  # Any additional headers for the request. Defaults to None.
) -> dict:  # The headers for the request.
    """
    Creates default headers for interacting with Domo APIs.
    """

    if headers is None:
        headers = {}

    headers = {
        "Content-Type": content_type or "application/json",
        "Connection": "keep-alive",
        "accept": "application/json, text/plain",
        **headers,
    }
    if auth:
        headers.update(**auth.auth_header)
    return headers


def create_httpx_session(
    session: Optional[httpx.AsyncClient] = None, is_verify: bool = False
) -> tuple[httpx.AsyncClient, bool]:
    """Creates or reuses an asynchronous HTTPX session.

    Args:
        session: An optional existing HTTPX AsyncClient session.
        is_verify: Boolean flag for SSL verification.

    Returns:
        A tuple containing the HTTPX session and a boolean indicating if the session should be closed.
    """
    is_close_session = False

    if session is None:
        is_close_session = True
        session = httpx.AsyncClient(verify=is_verify)
    return session, is_close_session


@dmce.run_with_retry()
@log_call(
    action_name="get_data",
    level_name="client",
    config=LogDecoratorConfig(result_processor=ResponseGetDataProcessor()),
)
async def get_data(
    url: str,
    method: str,
    auth: Optional["dmda.DomoAuth"] = None,
    content_type: Optional[str] = None,
    headers: Optional[dict] = None,
    body: Union[dict, list, str, None] = None,
    params: Optional[dict] = None,
    debug_api: bool = False,
    session: Optional[httpx.AsyncClient] = None,
    return_raw: bool = False,
    is_follow_redirects: bool = False,
    timeout: int = 20,
    parent_class: Optional[str] = None,  # noqa: ARG001
    num_stacks_to_drop: int = 2,  # noqa: ARG001
    is_verify: bool = False,
) -> rgd.ResponseGetData:
    """Asynchronously performs an HTTP request to retrieve data from a Domo API endpoint."""

    if debug_api:
        print(f"🐛 Debugging get_data: {method} {url}")

    headers = create_headers(
        auth=auth, content_type=content_type, headers=headers or {}
    )

    session, is_close_session = create_httpx_session(
        session=session, is_verify=is_verify
    )
    if not isinstance(body, str):
        body = json.dumps(body)

    # Create request metadata
    request_metadata = rgd.RequestMetadata(
        url=url,
        headers=headers,
        body=body,
        params=params,
    )

    if debug_api:
        print(request_metadata.to_dict())

    # Create additional information with parent_class and traceback_details
    additional_information = {}
    if parent_class:
        additional_information["parent_class"] = parent_class

    try:
        response = await session.request(
            method=method,
            url=url,
            headers=headers,
            json=body if isinstance(body, dict) else None,
            content=body if isinstance(body, str) else None,
            params=params,
            follow_redirects=is_follow_redirects,
            timeout=timeout,
        )

        if debug_api:
            print(f"Response Status: {response.status_code}")

        # Check for VPN block
        if response.status_code in range(200, 400):
            if "<title>Domo - Blocked</title>" in response.text:
                ip_address = rgd.find_ip(response.text)
                # Create a custom response for VPN block with 403 status
                vpn_response = rgd.ResponseGetData(
                    status=403,  # Forbidden - blocked by VPN
                    response=f"Blocked by VPN: {ip_address}",
                    is_success=False,
                    request_metadata=request_metadata,
                    additional_information=additional_information,
                )
                return vpn_response

        # Return raw response if requested
        if return_raw:
            res = rgd.ResponseGetData(
                status=response.status_code,
                response=response,  # type: ignore
                is_success=True,
                request_metadata=request_metadata,
                additional_information=additional_information,
            )

            # await logger.info(message=res.to_dict())
            return res

        # Process response into ResponseGetData using from_httpx_response
        res = rgd.ResponseGetData.from_httpx_response(
            res=response,
            request_metadata=request_metadata,
            additional_information=additional_information,
        )

        # if logger:
        # await logger.info(message=res.response)

        return res

    except httpx.HTTPStatusError as http_err:
        message = f"HTTP error occurred: {http_err}"
        print(message)
        raise

    except Exception as e:
        message = f"An unexpected error occurred: {e}"
        print(message)
        raise

    finally:
        if is_close_session:
            await session.aclose()


@dmce.run_with_retry()
@log_call(
    action_name="get_data_stream",
    level_name="client",
    config=LogDecoratorConfig(result_processor=ResponseGetDataProcessor()),
)
async def get_data_stream(
    url: str,
    auth: dmda.DomoAuth,
    method: str = "GET",
    content_type: Optional[str] = "application/json",
    headers: Optional[dict] = None,
    # body: Union[dict, str, None] = None,
    params: Optional[dict] = None,
    debug_api: bool = False,
    timeout: int = 10,  # noqa: ARG001
    parent_class: Optional[str] = None,  # name of the parent calling class
    num_stacks_to_drop: int = 2,  # number of stacks to drop from the stack trace.  see `domolibrary.client.Logger.TracebackDetails`.  use 2 with class > route structure.  use 1 with route based approach
    debug_traceback: bool = False,
    session: Optional[httpx.AsyncClient] = None,
    is_verify: bool = False,
    is_follow_redirects: bool = True,
) -> rgd.ResponseGetData:
    """Asynchronously streams data from a Domo API endpoint.

    Args:
        url: API endpoint URL.
        auth: Authentication object for Domo APIs.
        method: HTTP method to use, default is GET.
        content_type: Optional content type header.
        headers: Additional HTTP headers.
        params: Query parameters for the request.
        debug_api: Enable debugging information.
        timeout: Maximum time to wait for a response (in seconds).
        parent_class: (Optional) Name of the calling class.
        num_stacks_to_drop: Number of stack frames to drop in the traceback.
        debug_traceback: Enable detailed traceback debugging.
        session: Optional HTTPX session to be used.
        is_verify: SSL verification flag.
        is_follow_redirects: Follow HTTP redirects if True.

    Returns:
        An instance of ResponseGetData containing the streamed response data.
    """

    create_httpx_session(session=session, is_verify=is_verify)
    if debug_api:
        print("🐛 debugging get_data")

    if auth and not auth.token:
        await auth.get_auth_token()

    headers = headers or {}

    headers.update(
        {
            "Connection": "keep-alive",
        }
    )
    headers = create_headers(headers=headers, content_type=content_type, auth=auth)

    # Create request metadata
    request_metadata = rgd.RequestMetadata(
        url=url,
        headers=headers,
        body=None,  # No body in stream function
        params=params,
    )

    # Create additional information with parent_class and traceback_details
    additional_information = {}
    if parent_class:
        additional_information["parent_class"] = parent_class

    if debug_api:
        pprint(
            {
                "method": method,
                "url": url,
                "headers": headers,
                # "body": body,
                "params": params,
                # "traceback_details": traceback_details,
            }
        )

    try:
        async with session or httpx.AsyncClient(verify=is_verify) as client:
            async with client.stream(
                method,
                url=url,
                headers=headers,
                follow_redirects=is_follow_redirects,
                timeout=timeout,
            ) as res:
                if res.status_code != 200:
                    res = rgd.ResponseGetData(
                        status=res.status_code,
                        response=res.text if hasattr(res, "text") else str(res.content),
                        is_success=False,
                        request_metadata=request_metadata,
                        additional_information=additional_information,
                    )
        if not session:
            session = httpx.AsyncClient(verify=is_verify)

        async with session.stream(
            method,
            url=url,
            headers=headers,
            follow_redirects=is_follow_redirects,
            timeout=timeout,
        ) as res:
            if res.status_code != 200:
                response_text = (
                    res.text if hasattr(res, "text") else str(await res.aread())
                )
                res_obj = rgd.ResponseGetData(
                    status=res.status_code,
                    response=response_text,
                    is_success=False,
                    request_metadata=request_metadata,
                    additional_information=additional_information,
                )
                return res_obj

            content = bytearray()
            async for chunk in res.aiter_bytes():
                content += chunk

            res_obj = rgd.ResponseGetData(
                status=res.status_code,
                response=content,  # type: ignore
                is_success=True,
                request_metadata=request_metadata,
                additional_information=additional_information,
            )
            return res_obj

    except httpx.TransportError as e:
        raise GetDataError(url=url, message=e) from e


class LooperError(DomoError):
    def __init__(self, loop_stage: str, message):
        super().__init__(message=f"{loop_stage} - {message}")


@log_call(action_name="looper", level_name="client")
async def looper(
    auth: dmda.DomoAuth,
    session: Optional[httpx.AsyncClient],
    url,
    offset_params,
    arr_fn: Callable,
    loop_until_end: bool = False,  # usually you'll set this to true.  it will override maximum
    method="POST",
    body: Optional[dict] = None,
    fixed_params: Optional[dict] = None,
    offset_params_in_body: bool = False,
    body_fn=None,
    limit=1000,
    skip=0,
    maximum=0,
    debug_api: bool = False,
    debug_loop: bool = False,
    debug_num_stacks_to_drop: int = 1,
    parent_class: Optional[str] = None,
    timeout: int = 10,
    wait_sleep: int = 0,
    is_verify: bool = False,
    return_raw: bool = False,
) -> rgd.ResponseGetData:
    """Iteratively retrieves paginated data from a Domo API endpoint.

    Args:
        auth: Authentication object for Domo APIs.
        session: HTTPX AsyncClient session used for making requests.
        url: API endpoint URL for data retrieval.
        offset_params: Dictionary specifying the pagination keys (e.g., 'offset', 'limit').
        arr_fn: Function to extract records from the API response.
        loop_until_end: If True, continues fetching until no new records are returned.
        method: HTTP method to use (default is POST).
        body: Request payload (if required).
        fixed_params: Fixed query parameters to include in every request.
        offset_params_in_body: Whether to include pagination parameters inside the request body.
        body_fn: Function to modify the request body before each request.
        limit: Number of records to retrieve per request.
        skip: Initial offset value.
        maximum: Maximum number of records to retrieve.
        debug_api: Enable debugging output for API calls.
        debug_loop: Enable debugging output for the looping process.
        debug_num_stacks_to_drop: Number of stack frames to drop in traceback for debugging.
        parent_class: (Optional) Name of the calling class.
        timeout: Request timeout value.
        wait_sleep: Time to wait between consecutive requests (in seconds).
        is_verify: SSL verification flag.
        return_raw: Flag to return the raw response instead of processed data.

    Returns:
        An instance of ResponseGetData containing the aggregated data and pagination metadata.
    """
    is_close_session = False

    session, is_close_session = create_httpx_session(session, is_verify=is_verify)

    all_rows = []
    is_loop = True

    res: Optional[rgd.ResponseGetData] = None

    if maximum and maximum <= limit and not loop_until_end:
        limit = maximum

    while is_loop:
        params = fixed_params or {}

        if offset_params_in_body:
            if body is None:
                body = {}
            body.update(
                {offset_params.get("offset"): skip, offset_params.get("limit"): limit}
            )

        else:
            params.update(
                {offset_params.get("offset"): skip, offset_params.get("limit"): limit}
            )

        if body_fn:
            try:
                body = body_fn(skip, limit, body)

            except Exception as e:
                await session.aclose()

                message = f"processing body_fn {str(e)}"

<<<<<<< HEAD
                raise LooperError(loop_stage=message) from e
=======
                raise LooperError(loop_stage=message, message=str(e)) from e
>>>>>>> cf4a8fcc

        if debug_loop:
            print(f"\n🚀 Retrieving records {skip} through {skip + limit} via {url}")
            # pprint(params)

            message = {
                "action": "looper_request",
                "params": params,
                "body": body,
                "skip": skip,
                "limit": limit,
            }

        res = await get_data(
            auth=auth,
            url=url,
            method=method,
            params=params,
            session=session,
            body=body,
            debug_api=debug_api,
            timeout=timeout,
            parent_class=parent_class,
            num_stacks_to_drop=debug_num_stacks_to_drop,
        )

        if not res or not res.is_success:
            if is_close_session:
                await session.aclose()

            return res or rgd.ResponseGetData(
                status=500, response="No response", is_success=False
            )

        if return_raw:
            return res

        try:
            new_records = arr_fn(res)

        except Exception as e:
            await session.aclose()

            raise LooperError(loop_stage="processing arr_fn", message=str(e)) from e

        all_rows += new_records

        if len(new_records) == 0:
            is_loop = False

        if maximum and len(all_rows) >= maximum and not loop_until_end:
            is_loop = False

        message = f"🐛 Looper iteration complete: {{'all_rows': {len(all_rows)}, 'new_records': {len(new_records)}, 'skip': {skip}, 'limit': {limit}}}"

        if debug_loop:
            print(message)

        if maximum and skip + limit > maximum and not loop_until_end:
            limit = maximum - len(all_rows)

        skip += len(new_records)
        time.sleep(wait_sleep)

    if debug_loop:
        message = f"\n🎉 Success - {len(all_rows)} records retrieved from {url} in query looper\n"

    if is_close_session:
        await session.aclose()

    if not res:
        return rgd.ResponseGetData(
            status=500, response="No response received", is_success=False
        )

    return await rgd.ResponseGetData.from_looper(res=res, array=all_rows)


class RouteFunctionResponseTypeError(TypeError):
    def __init__(self, result):
        super().__init__(
            f"Expected function to return an instance of ResponseGetData got {type(result)} instead.  Refactor function to return ResponseGetData class"
        )


# @log_call(logger=logger, action_name="route_function")
def route_function(func: Callable[..., Any]) -> Callable[..., Any]:
    """
    Decorator for route functions to ensure they receive certain arguments.
    If these arguments are not provided, default values are used.

    Args:
        func (Callable[..., Any]): The function to decorate.

    Returns:
        Callable[..., Any]: The decorated function.

    The decorated function takes the following arguments:
        *args (Any): Positional arguments for the decorated function.
        parent_class (str, optional): The parent class. Defaults to None.
        debug_num_stacks_to_drop (int, optional): The number of stacks to drop for debugging. Defaults to 1.
        debug_api (bool, optional): Whether to debug the API. Defaults to False.
        session (httpx.AsyncClient, optional): The HTTPX client session. Defaults to None.
        **kwargs (Any): Additional keyword arguments for the decorated function.
    """

    @wraps(func)
    async def wrapper(
        *args: Any,
        parent_class: Optional[str] = None,
        debug_num_stacks_to_drop: int = 1,
        debug_api: bool = False,
        session: Optional[httpx.AsyncClient] = None,
        **kwargs: Any,
    ) -> Any:
        result = await func(
            *args,
            parent_class=parent_class,
            debug_num_stacks_to_drop=debug_num_stacks_to_drop,
            debug_api=debug_api,
            session=session,
            **kwargs,
        )

        if not isinstance(result, rgd.ResponseGetData):
            raise RouteFunctionResponseTypeError(result)

        return result

    return wrapper<|MERGE_RESOLUTION|>--- conflicted
+++ resolved
@@ -1,18 +1,10 @@
 __all__ = [
     "GetDataError",
-<<<<<<< HEAD
-=======
-    "GetDataError",
->>>>>>> cf4a8fcc
     "get_data",
     "get_data_stream",
     "LooperError",
     "looper",
     "RouteFunctionResponseTypeError",
-<<<<<<< HEAD
-=======
-    "RouteFunctionResponseTypeError",
->>>>>>> cf4a8fcc
     "route_function",
 ]
 
@@ -20,7 +12,7 @@
 import time
 from functools import wraps
 from pprint import pprint
-from typing import Any, Callable, Optional, Union
+from typing import Any, Callable, Optional
 
 import httpx
 
@@ -36,10 +28,6 @@
 from .exceptions import DomoError
 
 # logger: Logger = get_global_logger()
-<<<<<<< HEAD
-=======
-# logger: Logger = get_global_logger()
->>>>>>> cf4a8fcc
 # assert logger, "A global logger must be set before using get_data functions."
 
 
@@ -49,15 +37,11 @@
 
 
 def create_headers(
-    auth: Optional[
-        "dmda.DomoAuth"
-    ],  # The authentication object containing the Domo API token.
+    auth: "dmda.DomoAuth" = None,  # The authentication object containing the Domo API token.
     content_type: Optional[
         str
     ] = None,  # The content type for the request. Defaults to None.
-    headers: Optional[
-        dict
-    ] = None,  # Any additional headers for the request. Defaults to None.
+    headers: dict = None,  # Any additional headers for the request. Defaults to None.
 ) -> dict:  # The headers for the request.
     """
     Creates default headers for interacting with Domo APIs.
@@ -78,7 +62,7 @@
 
 
 def create_httpx_session(
-    session: Optional[httpx.AsyncClient] = None, is_verify: bool = False
+    session: httpx.AsyncClient = None, is_verify: bool = False
 ) -> tuple[httpx.AsyncClient, bool]:
     """Creates or reuses an asynchronous HTTPX session.
 
@@ -106,11 +90,11 @@
 async def get_data(
     url: str,
     method: str,
-    auth: Optional["dmda.DomoAuth"] = None,
-    content_type: Optional[str] = None,
-    headers: Optional[dict] = None,
-    body: Union[dict, list, str, None] = None,
-    params: Optional[dict] = None,
+    auth: "dmda.DomoAuth" = None,
+    content_type: str = None,
+    headers: dict = None,
+    body: dict | list | str | None = None,
+    params: dict = None,
     debug_api: bool = False,
     session: Optional[httpx.AsyncClient] = None,
     return_raw: bool = False,
@@ -458,11 +442,7 @@
 
                 message = f"processing body_fn {str(e)}"
 
-<<<<<<< HEAD
-                raise LooperError(loop_stage=message) from e
-=======
                 raise LooperError(loop_stage=message, message=str(e)) from e
->>>>>>> cf4a8fcc
 
         if debug_loop:
             print(f"\n🚀 Retrieving records {skip} through {skip + limit} via {url}")
