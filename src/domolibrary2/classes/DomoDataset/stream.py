from __future__ import annotations

from dataclasses import dataclass, field
from typing import Any

import httpx

from ...utils.logging import get_colored_logger
from ...utils import chunk_execution as dmce

from ...base import exceptions as dmde

from ...auth import DomoAuth
from ...base import DomoEntity, DomoManager
from ...routes import stream as stream_routes
from ...routes.stream import Stream_CRUD_Error, Stream_GET_Error

from ..subentity.schedule import DomoSchedule
from .stream_config import StreamConfig


# TYPE_CHECKING imports to avoid circular dependencies
if TYPE_CHECKING:
    from ..DomoAccount import DomoAccount

__all__ = [
    "DomoStream",
    "DomoStreams",
    # Stream Route Exceptions
    "Stream_GET_Error",
    "Stream_CRUD_Error",
]

logger = get_colored_logger()

@dataclass(eq=False)
class DomoStream(DomoEntity):
    """A class for interacting with a Domo Stream (dataset connector)"""

    id: str
    parent: Any = field(repr=False)  # DomoDataset

    transport_description: str = None
    transport_version: int = None
    update_method: str = None
    data_provider_name: str = None
    data_provider_key: str = None
    account_id: str = None
    account_display_name: str = None
    account_userid: str = None

    has_mapping: bool = False
    configuration: list[StreamConfig] = field(default_factory=list)
    configuration_tables: list[str] = field(default_factory=list)
    configuration_query: str = None

    Schedule: DomoSchedule = None  # DomoDataset_Schedule
    Account: DomoAccount = field(default=None, repr=False)  # Connector account

    def __post_init__(self):
        """Post-initialization to extract schedule if present"""
        self.extract_schedule_from_raw()

    def extract_schedule_from_raw(self):
        """Extract schedule from stream configuration if available"""

        if self.raw:
            self.Schedule = DomoSchedule.from_parent(parent=self, obj=self.raw)

        return self.Schedule

    @classmethod
    def from_parent(cls, parent, stream_id: str = None):
        return cls(
            parent=parent,
            id=stream_id or parent.raw.get("streamId"),
            raw=parent.raw,
            auth=parent.auth,
            Relations=None,
        )

    @property
    def dataset_id(self) -> str:
        return self.parent.id

    @property
    def entity_type(self):
        return "STREAM"

    @property
    def display_url(self):
        """Generate URL to view this stream in the Domo UI"""
        return f"https://{self.auth.domo_instance}.domo.com/datasources/{self.dataset_id}/details/data/table"

    @classmethod
    def from_dict(cls, auth, obj, parent: Any | None = None, **kwargs):  # DomoDataset
        data_provider = obj.get("dataProvider", {})
        transport = obj.get("transport", {})
        obj.get("dataSource", {})

        account = obj.get("account", {})

        sd = cls(
            auth=auth,
            parent=parent,  # Will be set by caller if needed
            id=obj.get("id") or kwargs.get("stream_id"),
            transport_description=transport.get("description"),
            transport_version=transport.get("version"),
            update_method=obj.get("updateMethod"),
            data_provider_name=data_provider.get("name"),
            data_provider_key=data_provider.get("key"),
            raw=obj,
            Relations=None,
            **{k: v for k, v in kwargs.items() if k != "stream_id"},
        )

        if account:
            sd.account_id = account.get("id")
            sd.account_display_name = account.get("displayName")
            sd.account_userid = account.get("userId")

        sd.configuration = [
            StreamConfig.from_json(
                obj=c_obj, data_provider_type=data_provider.get("key"), parent_stream=sd
            )
            for c_obj in obj.get("configuration", [])
        ]

        return sd

    def generate_config_rpt(self):
        res = {}

        for config in self.configuration:
            if config.stream_category != "default" and config.stream_category:
                obj = config.to_dict()
                res.update({obj["field"]: obj["value"]})

        return res

    async def refresh(
        self,
        debug_api: bool = False,
        session: httpx.AsyncClient = None,
        is_get_account: bool = True,
        is_suppress_no_account_config: bool = True,
    ):
        # Only refresh if stream has an ID (some datasets don't have streams)
        if not self.id:
            return self

        if is_get_account:
            await self.get_account(
                force_refresh=True,
                debug_api=debug_api,
                session=session,
                is_suppress_no_account_config=is_suppress_no_account_config,
            )

        await super().refresh(
            debug_api=debug_api,
            session=session,
            is_suppress_no_account_config=is_suppress_no_account_config,
        )

        return self

    @classmethod
    async def get_by_id(
        cls,
        auth: DomoAuth,
        stream_id: str,
        return_raw: bool = False,
        debug_num_stacks_to_drop=2,
        debug_api: bool = False,
        session: httpx.AsyncClient | None = None,
        is_get_account: bool = True,
        is_suppress_no_account_config: bool = True,
    ):
        """Get a stream by its ID.

        Args:
            auth: Authentication object
            stream_id: Unique stream identifier
            return_raw: Return raw response without processing
            debug_num_stacks_to_drop: Stack frames to drop for debugging
            debug_api: Enable API debugging
            session: HTTP client session
            is_get_account: If True and account_id is present, retrieve full Account object
            is_suppress_no_account_config: If True, suppress errors when account config is not found

        Returns:
            DomoStream instance or ResponseGetData if return_raw=True

        Raises:
            Stream_GET_Error: If stream retrieval fails
        """
        res = await stream_routes.get_stream_by_id(
            auth=auth,
            stream_id=stream_id,
            session=session,
            parent_class=cls.__name__,
            debug_num_stacks_to_drop=debug_num_stacks_to_drop,
            debug_api=debug_api,
        )

        if return_raw:
            return res

        stream = cls.from_dict(auth=auth, obj=res.response)

        # Retrieve Account if account_id is present
        if is_get_account and stream.account_id:
            await stream.get_account(
                session=session,
                debug_api=debug_api,
                force_refresh=True,
                is_suppress_no_account_config=is_suppress_no_account_config,
            )
        return stream

    @classmethod
    async def get_entity_by_id(cls, entity_id: str, auth: DomoAuth, **kwargs):
        return await cls.get_by_id(stream_id=entity_id, auth=auth, **kwargs)

    @classmethod
    async def create(
        cls,
        cnfg_body,
        auth: DomoAuth = None,
        session: httpx.AsyncClient | None = None,
        debug_api: bool = False,
    ):
        return await stream_routes.create_stream(
            auth=auth, body=cnfg_body, session=session, debug_api=debug_api
        )

    async def update(
        self,
        cnfg_body,
        session: httpx.AsyncClient | None = None,
        debug_api: bool = False,
    ):
        res = await stream_routes.update_stream(
            auth=self.auth,
            stream_id=self.id,
            body=cnfg_body,
            session=session,
            debug_api=debug_api,
        )
        return res

    async def get_account(
        self,
        session: httpx.AsyncClient | None = None,
        debug_api: bool = False,
        force_refresh: bool = False,
        is_suppress_no_account_config: bool = True,
    ) -> DomoAccount | None:
        """Retrieve the Account associated with this stream.

        Args:
            session: HTTP client session
            debug_api: Enable API debugging
            force_refresh: If True, refresh even if Account is already set
            is_suppress_no_account_config: If True, suppress errors when account config is not found

        Returns:
            DomoAccount instance or None if no account_id

        Example:
            >>> stream = await DomoStream.get_by_id(auth=auth, stream_id="123")
            >>> account = await stream.get_account()
            >>> print(f"Account: {account.name}")
        """

        if not self.account_id:
            return None

        if self.Account is not None and not force_refresh:
            return self.Account

        from ..DomoAccount import DomoAccount

        try:
            self.Account = await DomoAccount.get_by_id(
                auth=self.auth,
                account_id=self.account_id,
                session=session,
                debug_api=debug_api,
                is_use_default_account_class=False,
                is_suppress_no_config=is_suppress_no_account_config,
            )
<<<<<<< HEAD
        except Exception as e:
            if is_suppress_no_account_config:
                print(f"Warning: Could not retrieve account {self.account_id}: {e}")
=======
        except dmde.DomoError as e:
            if is_suppress_no_config:
                await logger.warning(f"Warning: Could not retrieve account {self.account_id}: {e}")
>>>>>>> b6cfb0c7
                self.Account = None
            else:
                raise e from e

        return self.Account


@dataclass
class DomoStreams(DomoManager):
    streams: list[DomoStream] = field(default=None)

    async def get(
        self,
        search_dataset_name: str = None,
        debug_api: bool = False,
        session: httpx.AsyncClient | None = None,
    ):
        from ...routes import datacenter as datacenter_routes

        res = await datacenter_routes.search_datasets(
            auth=self.auth,
            entity_type=datacenter_routes.Datacenter_Enum.DATASET.value,
            session=session,
            search_text=search_dataset_name,
            debug_api=debug_api,
            parent_class=self.__class__.__name__,
        )

        self.streams = await dmce.gather_with_concurrency(
            *[
                DomoStream.get_by_id(self.auth, stream_id=obj["streamId"])
                for obj in res.response
            ],
            n=10,
        )

        return self.streams

    async def upsert(
        self,
        cnfg_body,
        match_name=None,
        auth: DomoAuth = None,
        session: httpx.AsyncClient | None = None,
        debug_api: bool = False,
    ):
        from ...routes import datacenter as datacenter_routes

        res = await datacenter_routes.search_datasets(
            auth=auth or self.auth,
            entity_type=datacenter_routes.Datacenter_Enum.DATASET.value,
            session=session,
            search_text=match_name,
            debug_api=debug_api,
            parent_class=self.__class__.__name__,
        )
        datasets = res.response

        existing_ds = next((ds for ds in datasets if ds.name == match_name), None)

        if existing_ds:
            domo_stream = await DomoStream.get_by_id(
                auth=auth, stream_id=existing_ds.stream_id
            )

            return await domo_stream.update(
                cnfg_body,
                session=session,
                debug_api=False,
            )

        else:
            return await DomoStream.create(
                cnfg_body, auth=auth, session=session, debug_api=debug_api
            )<|MERGE_RESOLUTION|>--- conflicted
+++ resolved
@@ -5,23 +5,19 @@
 
 import httpx
 
-from ...utils.logging import get_colored_logger
-from ...utils import chunk_execution as dmce
-
-from ...base import exceptions as dmde
-
 from ...auth import DomoAuth
-from ...base import DomoEntity, DomoManager
+from ...base import (
+    DomoEntity,
+    DomoManager,
+    exceptions as dmde,
+)
 from ...routes import stream as stream_routes
 from ...routes.stream import Stream_CRUD_Error, Stream_GET_Error
-
+from ...utils import chunk_execution as dmce
+from ...utils.logging import get_colored_logger
+from ..DomoAccount import DomoAccount
 from ..subentity.schedule import DomoSchedule
 from .stream_config import StreamConfig
-
-
-# TYPE_CHECKING imports to avoid circular dependencies
-if TYPE_CHECKING:
-    from ..DomoAccount import DomoAccount
 
 __all__ = [
     "DomoStream",
@@ -32,6 +28,7 @@
 ]
 
 logger = get_colored_logger()
+
 
 @dataclass(eq=False)
 class DomoStream(DomoEntity):
@@ -291,15 +288,11 @@
                 is_use_default_account_class=False,
                 is_suppress_no_config=is_suppress_no_account_config,
             )
-<<<<<<< HEAD
-        except Exception as e:
+        except dmde.DomoError as e:
             if is_suppress_no_account_config:
-                print(f"Warning: Could not retrieve account {self.account_id}: {e}")
-=======
-        except dmde.DomoError as e:
-            if is_suppress_no_config:
-                await logger.warning(f"Warning: Could not retrieve account {self.account_id}: {e}")
->>>>>>> b6cfb0c7
+                await logger.warning(
+                    f"Warning: Could not retrieve account {self.account_id}: {e}"
+                )
                 self.Account = None
             else:
                 raise e from e
