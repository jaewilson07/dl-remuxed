--- conflicted
+++ resolved
@@ -42,10 +42,6 @@
     UserAttributes_GET_Error,
     UserSharing_Error,
 )
-<<<<<<< HEAD
-
-=======
->>>>>>> 332460f0
 from ..utils.convert import convert_epoch_millisecond_to_datetime, test_valid_email
 from ..utils.images import Image, ImageUtils, are_same_image
 
@@ -68,13 +64,8 @@
     def __init__(
         self,
         cls_instance,
-<<<<<<< HEAD
-        domo_instance: str,
-        message: str = "No users found matching search criteria",
-=======
         message: str = "No users found matching search criteria",
         domo_instance: str = None,
->>>>>>> 332460f0
     ):
         super().__init__(
             cls_instance=cls_instance,
@@ -134,13 +125,10 @@
     ApiClients: Optional[Any] = None  # DomoApiClients
 
     @property
-<<<<<<< HEAD
-=======
     def entity_type(self) -> str:
         return "USER"
 
     @property
->>>>>>> 332460f0
     def display_url(self) -> str:
         """Generate the URL to display this user in the Domo admin interface."""
         return f"https://{self.auth.domo_instance}.domo.com/admin/people/{self.id}"
@@ -196,10 +184,6 @@
 
     @classmethod
     def from_bootstrap_dict(cls, auth, obj):
-<<<<<<< HEAD
-
-=======
->>>>>>> 332460f0
         return cls(
             id=obj["id"],
             display_name=obj.get("displayName"),
@@ -230,11 +214,7 @@
     async def get_by_id(
         cls,
         auth: DomoAuth,
-<<<<<<< HEAD
-        id: str,
-=======
         user_id: str,
->>>>>>> 332460f0
         return_raw: bool = False,
         debug_api: bool = False,
         debug_num_stacks_to_drop=2,
@@ -350,8 +330,12 @@
         if return_raw:
             return res
 
-<<<<<<< HEAD
-        raise NotImplementedError("check code, need to update user class")
+        # Update self using from_dict pattern
+        updated_user = self.from_dict(auth=auth, obj=res.response)
+        # Copy updated attributes back to self
+        for key, value in updated_user.__dict__.items():
+            if key not in ["auth"]:  # Don't overwrite auth
+                setattr(self, key, value)
 
         # Update self using from_dict pattern
         if res.response:
@@ -360,14 +344,6 @@
             for key, value in updated_user.__dict__.items():
                 if key not in ["auth"]:  # Don't overwrite auth
                     setattr(self, key, value)
-=======
-        # Update self using from_dict pattern
-        updated_user = self.from_dict(auth=auth, obj=res.response)
-        # Copy updated attributes back to self
-        for key, value in updated_user.__dict__.items():
-            if key not in ["auth"]:  # Don't overwrite auth
-                setattr(self, key, value)
->>>>>>> 332460f0
 
             return updated_user
 
@@ -405,11 +381,7 @@
         if not role:
             from .DomoInstanceConfig.role import DomoRoles
 
-<<<<<<< HEAD
-            role = DomoRoles(auth=auth).get_default_role(session=session)
-=======
             role = await DomoRoles(auth=auth).get_default_role(session=session)
->>>>>>> 332460f0
 
         res = await user_routes.create_user(
             auth=auth,
@@ -423,11 +395,7 @@
 
         domo_user = await DomoUser.get_by_id(
             auth=auth,
-<<<<<<< HEAD
-            id=res.response.get("id") or res.response.get("userId"),
-=======
             user_id=res.response.get("id") or res.response.get("userId"),
->>>>>>> 332460f0
             session=session,
         )
 
@@ -439,11 +407,7 @@
         elif send_password_reset_email and domo_user:
             await domo_user.request_password_reset(
                 domo_instance=auth.domo_instance,
-<<<<<<< HEAD
-                email=domo_user.email_address or "",
-=======
                 email=domo_user.email_address,
->>>>>>> 332460f0
                 session=session,
                 debug_api=debug_api,
             )
@@ -672,11 +636,6 @@
     auth: DomoAuth = field(repr=False)
     users: List[DomoUser] = field(default_factory=list)
     virtual_users: List[DomoUser] = field(default_factory=list)
-<<<<<<< HEAD
-
-    logger: Logger = field(default_factory=lambda: Logger(app_name="domo_users"))
-=======
->>>>>>> 332460f0
 
     @classmethod
     def _users_to_domo_user(cls, user_ls, auth: DomoAuth):
@@ -685,12 +644,6 @@
     @classmethod
     def _users_to_virtual_user(cls, user_ls, auth: DomoAuth):
         return [DomoUser.from_virtual_dict(auth=auth, obj=obj) for obj in user_ls]
-<<<<<<< HEAD
-
-    def _generate_logger(self, logger: Optional[Logger] = None):
-        self.logger = logger or self.logger or Logger(app_name="domo_users")
-=======
->>>>>>> 332460f0
 
     @staticmethod
     def _util_match_domo_users_to_emails(
@@ -854,10 +807,7 @@
         self.virtual_users = domo_users
         return domo_users
 
-<<<<<<< HEAD
-=======
     @log_call(action_name="class")
->>>>>>> 332460f0
     async def upsert(
         self,
         email_address: str,
@@ -887,11 +837,7 @@
 
         try:
             # Type narrowing: when only_allow_one=True and successful, returns DomoUser
-<<<<<<< HEAD
-            result = await self.search_by_email(
-=======
             domo_user: DomoUser = await self.search_by_email(
->>>>>>> 332460f0
                 email=email_address,
                 only_allow_one=True,
                 debug_api=debug_api,
@@ -899,39 +845,6 @@
                 debug_num_stacks_to_drop=debug_num_stacks_to_drop + 1,
             )
 
-<<<<<<< HEAD
-            # Type guard to ensure we have a DomoUser instance
-            if not isinstance(result, DomoUser):
-                raise ValueError(f"Expected DomoUser, got {type(result)}")
-
-            domo_user = result
-
-            property_ls = []
-            if display_name:
-                property_ls.append(
-                    user_routes.UserProperty(
-                        user_routes.UserProperty_Type.display_name, display_name
-                    )
-                )
-
-            if role and hasattr(role, "id") and role.id:
-                property_ls.append(
-                    user_routes.UserProperty(
-                        user_routes.UserProperty_Type.role_id, role.id
-                    )
-                )
-
-            if property_ls:
-                await domo_user.update_properties(
-                    property_ls=property_ls,
-                    debug_api=debug_api,
-                    session=session,
-                )
-            return domo_user
-
-        except (SearchUser_NotFound, DomoUser_NoSearch):
-            # User doesn't exist, create new one
-=======
             await logger.info(f"domo_user found {domo_user.id}")
 
             # Type guard to ensure we have a DomoUser instance
@@ -967,7 +880,6 @@
 
             await logger.info("User not found, creating new user.")
 
->>>>>>> 332460f0
             created_user = await DomoUser.create(
                 display_name=display_name
                 or f"{email_address} - via dl {dt.date.today()}",
@@ -981,14 +893,7 @@
             # Type guard for created user
             if created_user is None:
                 raise ValueError(f"Failed to create user for email: {email_address}")
-<<<<<<< HEAD
 
             await self.get()
 
-            return created_user
-=======
-
-            await self.get()
->>>>>>> 332460f0
-
             return created_user