"""Stream configuration mappings organized by platform.

<<<<<<< HEAD
This package contains stream configuration mapping subclasses organized by
major platform (Snowflake, AWS, Domo, Google, etc.). Each mapping is
automatically registered using the @register_mapping decorator.

To add a new mapping:
1. Choose the appropriate platform file (or create a new one)
2. Define a subclass of StreamConfig_Mapping
3. Decorate it with @register_mapping("provider-name")
4. The mapping will be automatically registered

Example:
    from ._base import StreamConfig_Mapping, register_mapping
    from dataclasses import dataclass

    @register_mapping("my-provider")
    @dataclass
    class MyProviderMapping(StreamConfig_Mapping):
        data_provider_type: str = "my-provider"
        sql: str = "query"
=======
This package contains stream configuration classes organized by major platform
(Snowflake, AWS, Domo, Google, etc.).

TWO PATTERNS AVAILABLE:

1. NEW PATTERN (Recommended): Typed Config Classes
   - Follows AccountConfig pattern
   - Type-safe attribute access: config.query
   - IDE autocomplete works
   - Single config object per stream

   Example:
       from domolibrary2.classes.DomoDataset.stream_configs import StreamConfig_Base
       from domolibrary2.classes.DomoDataset.stream_configs.snowflake import Snowflake_StreamConfig

       config = Snowflake_StreamConfig.from_dict({"query": "SELECT *", "databaseName": "SA_PRD"})
       query = config.query  # Type-safe, autocomplete works!

2. OLD PATTERN (Deprecated): Mapping Classes
   - Maps field names to config parameters
   - Search through list of StreamConfig objects
   - Kept for backward compatibility

   Example:
       from domolibrary2.classes.DomoDataset.stream_configs import StreamConfig_Mapping

       mapping = StreamConfig_Mappings('snowflake')
       sql_param = mapping.value.sql  # "query"
>>>>>>> 4f6c891c
"""

# Import and re-export base classes and utilities
from ._base import (
<<<<<<< HEAD
    StreamConfig,
    StreamConfig_Mapping,
    StreamConfig_Mappings,
    register_mapping,
    Stream_CRUD_Error,
    Stream_GET_Error,
)

__all__ = [
    # Base classes
    "StreamConfig_Mapping",
    "StreamConfig_Mappings",
    "StreamConfig",
=======
    _MAPPING_REGISTRY,
    Stream_CRUD_Error,
    Stream_GET_Error,
    StreamConfig,
    StreamConfig_Base,
    StreamConfig_Mapping,
    StreamConfig_Mappings,
    register_mapping,
    register_stream_config,
)
from ._conformed import CONFORMED_PROPERTIES, ConformedProperty

# Import new typed config classes
from ._default import Default_StreamConfig
from ._repr import (
    ConformedPropertyReprMixin,
    create_stream_repr,
    get_available_config_keys,
    get_conformed_properties_for_repr,
    get_missing_mappings,
)
from .aws import (
    AmazonAthenaHighBandwidth_StreamConfig,
    AmazonS3AssumeRole_StreamConfig,
    AWSAthena_StreamConfig,
)
from .domo import DatasetCopy_StreamConfig, DomoCSV_StreamConfig
from .google import GoogleSheets_StreamConfig, GoogleSpreadsheets_StreamConfig
from .other import (
    AdobeAnalyticsV2_StreamConfig,
    PostgreSQL_StreamConfig,
    Qualtrics_StreamConfig,
    SharePointOnline_StreamConfig,
)
from .snowflake import (
    Snowflake_StreamConfig,
    SnowflakeKeyPairAuth_StreamConfig,
)

__all__ = [
    # NEW PATTERN (Recommended)
    "StreamConfig_Base",
    "register_stream_config",
    # Conformed properties (semantic layer)
    "ConformedProperty",
    "CONFORMED_PROPERTIES",
    # Custom repr utilities
    "create_stream_repr",
    "get_conformed_properties_for_repr",
    "get_missing_mappings",
    "get_available_config_keys",
    "ConformedPropertyReprMixin",
    # NEW: Snowflake configs
    "Snowflake_StreamConfig",
    "SnowflakeKeyPairAuth_StreamConfig",
    # NEW: AWS configs
    "AWSAthena_StreamConfig",
    "AmazonAthenaHighBandwidth_StreamConfig",
    "AmazonS3AssumeRole_StreamConfig",
    # NEW: Domo configs
    "DatasetCopy_StreamConfig",
    "DomoCSV_StreamConfig",
    # NEW: Google configs
    "GoogleSheets_StreamConfig",
    "GoogleSpreadsheets_StreamConfig",
    # NEW: Other configs
    "AdobeAnalyticsV2_StreamConfig",
    "PostgreSQL_StreamConfig",
    "Qualtrics_StreamConfig",
    "SharePointOnline_StreamConfig",
    # NEW: Default config
    "Default_StreamConfig",
    # OLD PATTERN (Deprecated but kept for compatibility)
    "StreamConfig_Mapping",
    "StreamConfig_Mappings",
    "StreamConfig",
    "_MAPPING_REGISTRY",
>>>>>>> 4f6c891c
    "register_mapping",
    # Route exceptions
    "Stream_GET_Error",
    "Stream_CRUD_Error",
]<|MERGE_RESOLUTION|>--- conflicted
+++ resolved
@@ -1,26 +1,5 @@
 """Stream configuration mappings organized by platform.
 
-<<<<<<< HEAD
-This package contains stream configuration mapping subclasses organized by
-major platform (Snowflake, AWS, Domo, Google, etc.). Each mapping is
-automatically registered using the @register_mapping decorator.
-
-To add a new mapping:
-1. Choose the appropriate platform file (or create a new one)
-2. Define a subclass of StreamConfig_Mapping
-3. Decorate it with @register_mapping("provider-name")
-4. The mapping will be automatically registered
-
-Example:
-    from ._base import StreamConfig_Mapping, register_mapping
-    from dataclasses import dataclass
-
-    @register_mapping("my-provider")
-    @dataclass
-    class MyProviderMapping(StreamConfig_Mapping):
-        data_provider_type: str = "my-provider"
-        sql: str = "query"
-=======
 This package contains stream configuration classes organized by major platform
 (Snowflake, AWS, Domo, Google, etc.).
 
@@ -49,26 +28,10 @@
 
        mapping = StreamConfig_Mappings('snowflake')
        sql_param = mapping.value.sql  # "query"
->>>>>>> 4f6c891c
 """
 
 # Import and re-export base classes and utilities
 from ._base import (
-<<<<<<< HEAD
-    StreamConfig,
-    StreamConfig_Mapping,
-    StreamConfig_Mappings,
-    register_mapping,
-    Stream_CRUD_Error,
-    Stream_GET_Error,
-)
-
-__all__ = [
-    # Base classes
-    "StreamConfig_Mapping",
-    "StreamConfig_Mappings",
-    "StreamConfig",
-=======
     _MAPPING_REGISTRY,
     Stream_CRUD_Error,
     Stream_GET_Error,
@@ -146,7 +109,6 @@
     "StreamConfig_Mappings",
     "StreamConfig",
     "_MAPPING_REGISTRY",
->>>>>>> 4f6c891c
     "register_mapping",
     # Route exceptions
     "Stream_GET_Error",
