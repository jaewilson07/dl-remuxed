name: Linting and Testing

on:
    pull_request:
    push:
        branches: [main]

jobs:
    lint-and-test:
        runs-on: ubuntu-latest
        steps:
            - uses: actions/checkout@v4
<<<<<<< HEAD
            - name: Install uv
              uses: astral-sh/setup-uv@v3
              with:
                  version: "latest"
=======

            - name: Install uv
              uses: astral-sh/setup-uv@v3
              with:
                version: "latest"
>>>>>>> d1dd2194

            - name: Set up Python
              run: uv python install

            - name: Install dependencies
              run: uv sync --dev

            - name: Run ruff
              run: uv run ruff check .

            - name: Run black
              run: uv run black --check .

            - name: Run isort
              run: uv run isort --check-only .

            - name: Run pylint
              run: uv run pylint src --output-format=text
              continue-on-error: true

            - name: Run mypy
              run: uv run mypy src --ignore-missing-imports
              continue-on-error: true

            - name: Run tests
              run: uv run pytest tests/ --cov=src --cov-report=xml

            - name: Upload coverage to Codecov
              uses: codecov/codecov-action@v3
              with:
<<<<<<< HEAD
                  file: ./coverage.xml
                  fail_ci_if_error: false
=======
                file: ./coverage.xml
                fail_ci_if_error: false
>>>>>>> d1dd2194
<|MERGE_RESOLUTION|>--- conflicted
+++ resolved
@@ -10,18 +10,11 @@
         runs-on: ubuntu-latest
         steps:
             - uses: actions/checkout@v4
-<<<<<<< HEAD
-            - name: Install uv
-              uses: astral-sh/setup-uv@v3
-              with:
-                  version: "latest"
-=======
 
             - name: Install uv
               uses: astral-sh/setup-uv@v3
               with:
                 version: "latest"
->>>>>>> d1dd2194
 
             - name: Set up Python
               run: uv python install
@@ -52,10 +45,5 @@
             - name: Upload coverage to Codecov
               uses: codecov/codecov-action@v3
               with:
-<<<<<<< HEAD
-                  file: ./coverage.xml
-                  fail_ci_if_error: false
-=======
                 file: ./coverage.xml
-                fail_ci_if_error: false
->>>>>>> d1dd2194
+                fail_ci_if_error: false