__all__ = [
    "DatasetNotFoundError",
    "Dataset_GetError",
    "Dataset_CRUDError",
    "QueryRequestError",
    "query_dataset_public",
    "query_dataset_private",
    "get_dataset_by_id",
    "get_schema",
    "alter_schema",
    "alter_schema_descriptions",
    "set_dataset_tags",
    "UploadDataError",
    "upload_dataset_stage_1",
    "upload_dataset_stage_2_file",
    "upload_dataset_stage_2_df",
    "upload_dataset_stage_3",
    "index_dataset",
    "index_status",
    "generate_list_partitions_body",
    "list_partitions",
    "generate_create_dataset_body",
    "create",
    "generate_enterprise_toolkit_body",
    "generate_remote_domostats_body",
    "create_dataset_enterprise_tookit",
    "delete_partition_stage_1",
    "delete_partition_stage_2",
    "delete",
    "ShareDataset_AccessLevelEnum",
    "generate_share_dataset_payload",
    "ShareDataset_Error",
    "share_dataset",
    "get_permissions",
]

import io
from enum import Enum
from typing import List, Optional

import httpx
import pandas as pd


from ..entities.base import DomoEnumMixin
from ..client import auth as dmda, exceptions as de, get_data as gd, response as rgd
from ..client.auth import DomoAuth
<<<<<<< HEAD
from ..client.entities import DomoEnumMixin
=======
>>>>>>> 26d0e557


class DatasetNotFoundError(de.RouteError):
    def __init__(self, dataset_id, res: rgd.ResponseGetData, message: str = None):
        message = message or f"dataset - {dataset_id} not found"

        super().__init__(message=message, res=res, entity_id=dataset_id)


class Dataset_GetError(de.DomoError):
    def __init__(
        self,
        dataset_id,
        res: rgd.ResponseGetData,
        message=None,
    ):
        super().__init__(message=message, res=res, entity_id=dataset_id)


class Dataset_CRUDError(de.DomoError):
    def __init__(
        self,
        res: rgd.ResponseGetData,
        dataset_id=None,
        message=None,
    ):
        super().__init__(message=message, res=res, entity_id=dataset_id)


class QueryRequestError(de.RouteError):
    def __init__(
        self,
        res: rgd.ResponseGetData,
        sql,
        dataset_id,
        message=None,
    ):
        message = message or f"{res.response} - Check your SQL \n {sql}"

        super().__init__(message=message, res=res, entity_id=dataset_id)


# typically do not use
@gd.route_function
async def query_dataset_public(
    dev_auth: dmda.DomoDeveloperAuth,
    dataset_id: str,
    sql: str,
    session: httpx.AsyncClient,
    debug_api: bool = False,
    parent_class: str = None,
    debug_num_stacks_to_drop=1,
):
    """query for hitting public apis, requires client_id and secret authentication"""

    url = f"https://api.domo.com/v1/datasets/query/execute/{dataset_id}?IncludeHeaders=true"

    body = {"sql": sql}

    res = await gd.get_data(
        auth=dev_auth,
        url=url,
        method="POST",
        body=body,
        session=session,
        debug_api=debug_api,
        num_stacks_to_drop=debug_num_stacks_to_drop,
        parent_class=parent_class,
    )

    if not res.is_success:
        raise Dataset_CRUDError(dataset_id=dataset_id, res=res)

    return res


@gd.route_function
async def query_dataset_private(
    auth: DomoAuth,
    dataset_id: str,
    sql: str,
    loop_until_end: bool = False,  # retrieve all available rows
    limit=100,  # maximum rows to return per request.  refers to PAGINATION
    skip=0,
    maximum=100,  # equivalent to the LIMIT or TOP clause in SQL, the number of rows to return total
    filter_pdp_policy_id_ls: List[int] = None,
    timeout: int = 10,
    session: Optional[httpx.AsyncClient] = None,
    debug_api: bool = False,
    parent_class=None,
    debug_loop: bool = False,
    debug_num_stacks_to_drop=1,
):
    url = f"https://{auth.domo_instance}.domo.com/api/query/v1/execute/{dataset_id}"

    offset_params = {
        "offset": "offset",
        "limit": "limit",
    }

    # def body_fn(skip, limit):
    #     return {"sql": f"{sql} limit {limit} offset {skip}"}

    def body_fn(skip, limit, body=None):
        body = {"sql": f"{sql} limit {limit} offset {skip}"}

        if filter_pdp_policy_id_ls:
            body.update(
                {
                    "context": {
                        "dataControlContext": {
                            "filterGroupIds": filter_pdp_policy_id_ls,
                            "previewPdp": True,
                        }
                    }
                }
            )

        return body

    def arr_fn(res) -> pd.DataFrame:
        rows_ls = res.response.get("rows")
        columns_ls = res.response.get("columns")
        output = []
        for row in rows_ls:
            new_row = {}
            for index, column in enumerate(columns_ls):
                new_row[column] = row[index]
            output.append(new_row)
            # pd.DataFrame(data=res.response.get('rows'), columns=res.response.get('columns'))
        return output

    res = await gd.looper(
        auth=auth,
        method="POST",
        url=url,
        arr_fn=arr_fn,
        offset_params=offset_params,
        limit=limit,
        skip=skip,
        maximum=maximum,
        body_fn=body_fn,
        loop_until_end=loop_until_end,
        timeout=timeout,
        session=session,
        debug_loop=debug_loop,
        parent_class=parent_class,
        debug_api=debug_api,
        debug_num_stacks_to_drop=debug_num_stacks_to_drop,
    )

    if res.status == 404 and res.response == "Not Found":
        raise DatasetNotFoundError(
            dataset_id=dataset_id,
            res=res,
        )

    if res.status == 400 and res.response == "Bad Request":
        raise QueryRequestError(dataset_id=dataset_id, sql=sql, res=res)

    if not res.is_success:
        raise QueryRequestError(dataset_id=dataset_id, sql=sql, res=res)

    return res


@gd.route_function
async def get_dataset_by_id(
    dataset_id: str,  # dataset id from URL
    auth: Optional[DomoAuth] = None,  # requires full authentication
    debug_api: bool = False,  # for troubleshooting API request
    session: Optional[httpx.AsyncClient] = None,
    parent_class: str = None,
    debug_num_stacks_to_drop=1,
) -> rgd.ResponseGetData:  # returns metadata about a dataset
    """retrieve dataset metadata"""

    url = f"https://{auth.domo_instance}.domo.com/api/data/v3/datasources/{dataset_id}"

    res = await gd.get_data(
        auth=auth,
        url=url,
        method="GET",
        debug_api=debug_api,
        session=session,
        parent_class=parent_class,
        num_stacks_to_drop=debug_num_stacks_to_drop,
    )

    if res.status == 404 and res.response == "Not Found":
        raise DatasetNotFoundError(dataset_id=dataset_id, res=res)

    if not res.is_success:
        raise Dataset_GetError(dataset_id=dataset_id, res=res)

    return res


@gd.route_function
async def get_schema(
    auth: DomoAuth,
    dataset_id: str,
    debug_api: bool = False,
    debug_num_stacks_to_drop=1,
    parent_class=None,
    session: httpx.AsyncClient = None,
) -> rgd.ResponseGetData:
    """retrieve the schema for a dataset"""

    url = f"https://{auth.domo_instance}.domo.com/api/query/v1/datasources/{dataset_id}/schema/indexed?includeHidden=false"

    res = await gd.get_data(
        auth=auth,
        url=url,
        method="GET",
        debug_api=debug_api,
        parent_class=parent_class,
        num_stacks_to_drop=debug_num_stacks_to_drop,
        session=session,
    )

    if not res.is_success:
        raise Dataset_GetError(dataset_id=dataset_id, res=res)

    return res


@gd.route_function
async def alter_schema(
    auth: DomoAuth,
    schema_obj: dict,
    dataset_id: str,
    debug_api: bool = False,
    parent_class: str = None,
    debug_num_stacks_to_drop: int = 1,
    session=httpx.AsyncClient(),
) -> rgd.ResponseGetData:
    """alters the schema for a dataset BUT DOES NOT ALTER THE DESCRIPTION"""

    url = f"https://{auth.domo_instance}.domo.com/api/data/v2/datasources/{dataset_id}/schemas"

    res = await gd.get_data(
        auth=auth,
        url=url,
        method="POST",
        body=schema_obj,
        debug_api=debug_api,
        parent_class=parent_class,
        num_stacks_to_drop=debug_num_stacks_to_drop,
        session=session,
    )

    if not res.is_success:
        raise Dataset_CRUDError(dataset_id=dataset_id, res=res)

    return res


@gd.route_function
async def alter_schema_descriptions(
    auth: DomoAuth,
    schema_obj: dict,
    dataset_id: str,
    debug_api: bool = False,
    parent_class: str = None,
    debug_num_stacks_to_drop: int = 1,
    session=httpx.AsyncClient(),
) -> rgd.ResponseGetData:
    """alters the description of the schema columns // as seen in DataCenter > Dataset > Schema"""

    url = f"https://{auth.domo_instance}.domo.com/api/query/v1/datasources/{dataset_id}/wrangle"

    res = await gd.get_data(
        auth=auth,
        url=url,
        method="POST",
        body=schema_obj,
        debug_api=debug_api,
        parent_class=parent_class,
        num_stacks_to_drop=debug_num_stacks_to_drop,
        session=session,
    )

    if not res.is_success:
        raise Dataset_CRUDError(dataset_id=dataset_id, res=res)

    return res


@gd.route_function
async def set_dataset_tags(
    auth: DomoAuth,
    tag_ls: List[str],  # complete list of tags for dataset
    dataset_id: str,
    return_raw: bool = False,
    debug_api: bool = False,
    session: Optional[httpx.AsyncClient] = None,
    parent_class: str = None,
    debug_num_stacks_to_drop: int = 1,
):
    """REPLACE tags on this dataset with a new list"""

    url = f"https://{auth.domo_instance}.domo.com/api/data/ui/v3/datasources/{dataset_id}/tags"

    res = await gd.get_data(
        auth=auth,
        url=url,
        method="POST",
        debug_api=debug_api,
        body=tag_ls,
        session=session,
        return_raw=return_raw,
        parent_class=parent_class,
        num_stacks_to_drop=debug_num_stacks_to_drop,
    )

    if return_raw:
        return res

    if res.status == 200:
        res.set_response(
            response=f"Dataset {dataset_id} tags updated to [{', '.join(tag_ls)}]"
        )

    if not res.is_success:
        raise Dataset_CRUDError(dataset_id=dataset_id, res=res)

    return res


class UploadDataError(de.RouteError):
    """raise if unable to upload data to Domo"""

    def __init__(
        self,
        stage_num: int,
        dataset_id: str,
        res: rgd.ResponseGetData,
        message: str = None,
    ):
        message = f"error uploading data during Stage {stage_num} - {message}"

        super().__init__(entity_id=dataset_id, message=message, res=res)


@gd.route_function
async def upload_dataset_stage_1(
    auth: DomoAuth,
    dataset_id: str,
    #  restate_data_tag: str = None, # deprecated
    partition_tag: str = None,  # synonymous with data_tag
    session: Optional[httpx.AsyncClient] = None,
    debug_api: bool = False,
    return_raw: bool = False,
    debug_num_stacks_to_drop=1,
    parent_class=None,
) -> rgd.ResponseGetData:
    """preps dataset for upload by creating an upload_id (upload session key) pass to stage 2 as a parameter"""

    url = f"https://{auth.domo_instance}.domo.com/api/data/v3/datasources/{dataset_id}/uploads"

    # base body assumes no paritioning
    body = {"action": None, "appendId": None}

    params = None

    if partition_tag:
        # params = {'dataTag': restate_data_tag or data_tag} # deprecated
        params = {"dataTag": partition_tag}
        body.update({"appendId": "latest"})

    res = await gd.get_data(
        auth=auth,
        url=url,
        method="POST",
        body=body,
        session=session,
        debug_api=debug_api,
        params=params,
        num_stacks_to_drop=debug_num_stacks_to_drop,
        parent_class=parent_class,
    )

    if not res.is_success:
        raise UploadDataError(stage_num=1, dataset_id=dataset_id, res=res)

    if return_raw:
        return res

    upload_id = res.response.get("uploadId")

    if not upload_id:
        raise UploadDataError(
            stage_num=1,
            dataset_id=dataset_id,
            res=res,
            message="no upload_id",
        )

    res.response = upload_id

    return res


@gd.route_function
async def upload_dataset_stage_2_file(
    auth: DomoAuth,
    dataset_id: str,
    upload_id: str,  # must originate from  a stage_1 upload response
    data_file: Optional[io.TextIOWrapper] = None,
    session: Optional[httpx.AsyncClient] = None,
    # only necessary if streaming multiple files into the same partition (multi-part upload)
    part_id: str = 2,
    debug_api: bool = False,
    debug_num_stacks_to_drop=1,
    parent_class=None,
) -> rgd.ResponseGetData:
    url = f"https://{auth.domo_instance}.domo.com/api/data/v3/datasources/{dataset_id}/uploads/{upload_id}/parts/{part_id}"

    body = data_file

    res = await gd.get_data(
        url=url,
        method="PUT",
        auth=auth,
        content_type="text/csv",
        body=body,
        session=session,
        debug_api=debug_api,
        num_stacks_to_drop=debug_num_stacks_to_drop,
        parent_class=parent_class,
    )

    if not res.is_success:
        raise UploadDataError(stage_num=2, dataset_id=dataset_id, res=res)

    res.upload_id = upload_id
    res.dataset_id = dataset_id
    res.part_id = part_id

    return res


@gd.route_function
async def upload_dataset_stage_2_df(
    auth: DomoAuth,
    dataset_id: str,
    upload_id: str,  # must originate from  a stage_1 upload response
    upload_df: pd.DataFrame,
    session: Optional[httpx.AsyncClient] = None,
    part_id: str = 2,  # only necessary if streaming multiple files into the same partition (multi-part upload)
    debug_api: bool = False,
    debug_num_stacks_to_drop=1,
    parent_class=None,
) -> rgd.ResponseGetData:
    url = f"https://{auth.domo_instance}.domo.com/api/data/v3/datasources/{dataset_id}/uploads/{upload_id}/parts/{part_id}"

    body = upload_df.to_csv(header=False, index=False)

    # if debug:
    #     print(body)

    res = await gd.get_data(
        url=url,
        method="PUT",
        auth=auth,
        content_type="text/csv",
        body=body,
        session=session,
        debug_api=debug_api,
        num_stacks_to_drop=debug_num_stacks_to_drop,
        parent_class=parent_class,
    )

    if not res.is_success:
        raise UploadDataError(stage_num=2, dataset_id=dataset_id, res=res)

    res.upload_id = upload_id
    res.dataset_id = dataset_id
    res.part_id = part_id

    return res


@gd.route_function
async def upload_dataset_stage_3(
    auth: DomoAuth,
    dataset_id: str,
    upload_id: str,  # must originate from  a stage_1 upload response
    update_method: str = "REPLACE",  # accepts REPLACE or APPEND
    partition_tag: str = None,  # synonymous with data_tag
    is_index: bool = False,  # index after uploading
    #  restate_data_tag: str = None, # deprecated
    session: httpx.AsyncClient = None,
    debug_api: bool = False,
    debug_num_stacks_to_drop=1,
    parent_class=None,
) -> rgd.ResponseGetData:
    """commit will close the upload session, upload_id.  this request defines how the data will be loaded into Adrenaline, update_method
    has optional flag for indexing dataset.
    """

    url = f"https://{auth.domo_instance}.domo.com/api/data/v3/datasources/{dataset_id}/uploads/{upload_id}/commit"

    body = {"index": is_index, "action": update_method}

    if partition_tag:
        body.update(
            {
                "action": "APPEND",
                #  'dataTag': restate_data_tag or data_tag,
                #  'appendId': 'latest' if (restate_data_tag or data_tag) else None,
                "dataTag": partition_tag,
                "appendId": "latest" if partition_tag else None,
                "index": is_index,
            }
        )

    res = await gd.get_data(
        auth=auth,
        method="PUT",
        url=url,
        body=body,
        session=session,
        debug_api=debug_api,
        num_stacks_to_drop=debug_num_stacks_to_drop,
        parent_class=parent_class,
    )

    if not res.is_success:
        raise UploadDataError(stage_num=3, dataset_id=dataset_id, res=res)

    res.upload_id = upload_id
    res.dataset_id = dataset_id

    return res


@gd.route_function
async def index_dataset(
    auth: DomoAuth,
    dataset_id: str,
    session: httpx.AsyncClient = None,
    debug_api: bool = False,
    debug_num_stacks_to_drop=1,
    parent_class=None,
) -> rgd.ResponseGetData:
    """manually index a dataset"""

    url = f"https://{auth.domo_instance}.domo.com/api/data/v3/datasources/{dataset_id}/indexes"

    body = {"dataIds": []}

    res = await gd.get_data(
        auth=auth,
        method="POST",
        body=body,
        url=url,
        session=session,
        debug_api=debug_api,
        num_stacks_to_drop=debug_num_stacks_to_drop,
        parent_class=parent_class,
    )

    if not res.is_success:
        raise Dataset_CRUDError(dataset_id=dataset_id, res=res)

    return res


@gd.route_function
async def index_status(
    auth: DomoAuth,
    dataset_id: str,
    index_id: str,
    session: httpx.AsyncClient = None,
    debug_api: bool = False,
    debug_num_stacks_to_drop=1,
    parent_class=None,
) -> rgd.ResponseGetData:
    """get the completion status of an index"""

    url = f"https://{auth.domo_instance}.domo.com/api/data/v3/datasources/{dataset_id}/indexes/{index_id}/statuses"

    res = await gd.get_data(
        auth=auth,
        method="GET",
        url=url,
        session=session,
        debug_api=debug_api,
        num_stacks_to_drop=debug_num_stacks_to_drop,
        parent_class=parent_class,
    )

    if not res.is_success:
        raise Dataset_GetError(dataset_id=dataset_id, res=res)

    return res


def generate_list_partitions_body(limit=100, offset=0):
    return {
        "paginationFields": [
            {
                "fieldName": "datecompleted",
                "sortOrder": "DESC",
                "filterValues": {"MIN": None, "MAX": None},
            }
        ],
        "limit": limit,
        "offset": offset,
    }


gd.route_function


async def list_partitions(
    auth: DomoAuth,
    dataset_id: str,
    body: dict = None,
    session: httpx.AsyncClient = None,
    debug_api: bool = False,
    debug_loop: bool = False,
    debug_num_stacks_to_drop=2,
    parent_class=None,
):
    body = body or generate_list_partitions_body()

    url = f"https://{auth.domo_instance}.domo.com/api/query/v1/datasources/{dataset_id}/partition/list"

    offset_params = {
        "offset": "offset",
        "limit": "limit",
    }

    def arr_fn(res) -> list[dict]:
        return res.response

    res = await gd.looper(
        auth=auth,
        method="POST",
        url=url,
        arr_fn=arr_fn,
        body=body,
        offset_params_in_body=True,
        offset_params=offset_params,
        loop_until_end=True,
        session=session,
        debug_loop=debug_loop,
        debug_api=debug_api,
        debug_num_stacks_to_drop=debug_num_stacks_to_drop,
        parent_class=parent_class,
    )

    if res.status == 404 and res.response == "Not Found":
        raise DatasetNotFoundError(dataset_id=dataset_id, res=res)

    if not res.is_success:
        raise Dataset_GetError(dataset_id=dataset_id, res=res)

    return res


def generate_create_dataset_body(
    dataset_name: str, dataset_type: str = "API", schema: dict = None
):
    schema = schema or {
        "columns": [
            {"type": "STRING", "name": "Friend"},
            {"type": "STRING", "name": "Attending"},
        ]
    }

    return {
        "userDefinedType": dataset_type,
        "dataSourceName": dataset_name,
        "schema": schema,
    }


@gd.route_function
async def create(
    auth: DomoAuth,
    dataset_name: str,
    dataset_type: str = "api",
    schema: dict = None,
    debug_api: bool = False,
    debug_num_stacks_to_drop=1,
    parent_class=None,
    session: httpx.AsyncClient = None,
):
    body = generate_create_dataset_body(
        dataset_name=dataset_name, dataset_type=dataset_type, schema=schema
    )

    url = f"https://{auth.domo_instance}.domo.com/api/data/v2/datasources"

    res = await gd.get_data(
        auth=auth,
        method="POST",
        url=url,
        body=body,
        session=session,
        debug_api=debug_api,
        num_stacks_to_drop=debug_num_stacks_to_drop,
        parent_class=parent_class,
    )

    if not res.is_success:
        raise Dataset_CRUDError(res=res)

    return res


def generate_enterprise_toolkit_body(
    dataset_name, dataset_description, datasource_type, columns_schema: List[dict]
):
    return {
        "dataSourceName": dataset_name,
        "dataSourceDescription": dataset_description,
        "dataSourceType": datasource_type,
        "schema": {"columns": columns_schema},
    }


def generate_remote_domostats_body(
    dataset_name, dataset_description, columns_schema: List[dict] = None
):
    return generate_enterprise_toolkit_body(
        dataset_name=dataset_name,
        dataset_description=dataset_description,
        columns_schema=columns_schema
        or [{"type": "STRING", "name": "Remote Domo Stats"}],
        datasource_type="ObservabilityMetrics",
    )


@gd.route_function
async def create_dataset_enterprise_tookit(
    auth: DomoAuth,
    payload: dict,  # call generate_enterprise_toolkit_body
    debug_api: bool = False,
    debug_num_stacks_to_drop=1,
    parent_class=None,
    session: httpx.AsyncClient = None,
):
    url = f"https://{auth.domo_instance}.domo.com/api/executor/v1/datasets"

    res = await gd.get_data(
        auth=auth,
        method="POST",
        url=url,
        body=payload,
        session=session,
        debug_api=debug_api,
        num_stacks_to_drop=debug_num_stacks_to_drop,
        parent_class=parent_class,
    )

    if not res.is_success:
        raise Dataset_CRUDError(res=res)

    return res


@gd.route_function
async def delete_partition_stage_1(
    auth: DomoAuth,
    dataset_id: str,
    dataset_partition_id: str,
    debug_api: bool = False,
    debug_num_stacks_to_drop=1,
    parent_class=None,
    session: httpx.AsyncClient = None,
):
    """Delete partition has 3 stages
    # Stage 1. This marks the data version associated with the partition tag as deleted.
    It does not delete the partition tag or remove the association between the partition tag and data version.
    There should be no need to upload an empty file – step #3 will remove the data from Adrenaline.
    # update on 9/9/2022 based on the conversation with Greg Swensen"""

    url = f"https://{auth.domo_instance}.domo.com/api/query/v1/datasources/{dataset_id}/tag/{dataset_partition_id}/data"

    res = await gd.get_data(
        auth=auth,
        method="DELETE",
        url=url,
        debug_api=debug_api,
        num_stacks_to_drop=debug_num_stacks_to_drop,
        parent_class=parent_class,
        session=session,
    )

    if not res.is_success:
        raise Dataset_CRUDError(dataset_id=dataset_id, res=res)

    return res


@gd.route_function
async def delete_partition_stage_2(
    auth: DomoAuth,
    dataset_id: str,
    dataset_partition_id: str,
    debug_api: bool = False,
    debug_num_stacks_to_drop=1,
    parent_class=None,
    session: httpx.AsyncClient = None,
):
    """This will remove the partition association so that it doesn’t show up in the list call.
    Technically, this is not required as a partition against a deleted data version will not count against the 400 partition limit
    but as the current partitions api doesn’t make that clear, cleaning these up will make it much easier for you to manage.
    """

    url = f"https://{auth.domo_instance}.domo.com/api/query/v1/datasources/{dataset_id}/partition/{dataset_partition_id}"

    res = await gd.get_data(
        auth=auth,
        method="DELETE",
        url=url,
        debug_api=debug_api,
        num_stacks_to_drop=debug_num_stacks_to_drop,
        session=session,
        parent_class=parent_class,
    )

    if not res.is_success:
        raise Dataset_CRUDError(dataset_id=dataset_id, res=res)

    return res


@gd.route_function
async def delete(
    auth: DomoAuth,
    dataset_id: str,
    debug_api: bool = False,
    debug_num_stacks_to_drop=1,
    parent_class=None,
    session: httpx.AsyncClient = None,
):
    url = f"https://{auth.domo_instance}.domo.com/api/data/v3/datasources/{dataset_id}?deleteMethod=hard"

    res = await gd.get_data(
        auth=auth,
        method="DELETE",
        url=url,
        session=session,
        debug_api=debug_api,
        num_stacks_to_drop=debug_num_stacks_to_drop,
        parent_class=parent_class,
    )

    if not res.is_success:
        raise Dataset_CRUDError(dataset_id=dataset_id, res=res)

    return res


class ShareDataset_AccessLevelEnum(DomoEnumMixin, Enum):
    CO_OWNER = "CO_OWNER"
    CAN_EDIT = "CAN_EDIT"
    CAN_SHARE = "CAN_SHARE"


def generate_share_dataset_payload(
    entity_type,  # USER or GROUP
    entity_id,
    access_level: ShareDataset_AccessLevelEnum = ShareDataset_AccessLevelEnum.CAN_SHARE,
    is_send_email: bool = False,
):
    return {
        "permissions": [
            {"type": entity_type, "id": entity_id, "accessLevel": access_level.value}
        ],
        "sendEmail": is_send_email,
    }


class ShareDataset_Error(de.DomoError):
    def __init__(self, dataset_id, res: rgd.ResponseGetData, message: str = None):
        message = message or res.response

        super().__init__(message=message, res=res, entity_id=dataset_id)


@gd.route_function
async def share_dataset(
    auth: DomoAuth,
    dataset_id: str,
    body: dict,
    debug_api: bool = False,
    debug_num_stacks_to_drop=1,
    parent_class=None,
    session: httpx.AsyncClient = None,
):
    url = f"https://{auth.domo_instance}.domo.com/api/data/v3/datasources/{dataset_id}/share"

    res = await gd.get_data(
        auth=auth,
        method="POST",
        url=url,
        body=body,
        session=session,
        debug_api=debug_api,
        parent_class=parent_class,
        num_stacks_to_drop=debug_num_stacks_to_drop,
    )

    if not res.is_success:
        raise ShareDataset_Error(dataset_id=dataset_id, res=res)

    update_user_ls = [f"{user['type']} - {user['id']}" for user in body["permissions"]]

    res.response = (
        f"updated access list {', '.join(update_user_ls)} added to {dataset_id}"
    )
    return res


@gd.route_function
async def get_permissions(
    auth: DomoAuth,
    dataset_id: str,
    debug_api: bool = False,
    debug_num_stacks_to_drop=1,
    parent_class=None,
    session: httpx.AsyncClient = None,
) -> rgd.ResponseGetData:
    """retrieve the schema for a dataset"""

    url = f"https://{auth.domo_instance}.domo.com/api/data/v3/datasources/{dataset_id}/permissions"

    res = await gd.get_data(
        auth=auth,
        url=url,
        method="GET",
        debug_api=debug_api,
        parent_class=parent_class,
        num_stacks_to_drop=debug_num_stacks_to_drop,
        session=session,
    )

    if not res.is_success:
        raise Dataset_GetError(dataset_id=dataset_id, res=res)

    return res<|MERGE_RESOLUTION|>--- conflicted
+++ resolved
@@ -45,10 +45,6 @@
 from ..entities.base import DomoEnumMixin
 from ..client import auth as dmda, exceptions as de, get_data as gd, response as rgd
 from ..client.auth import DomoAuth
-<<<<<<< HEAD
-from ..client.entities import DomoEnumMixin
-=======
->>>>>>> 26d0e557
 
 
 class DatasetNotFoundError(de.RouteError):
