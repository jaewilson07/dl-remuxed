__all__ = [
    "DomoAccountOAuth_Config_SnowflakeOauth",
    "DomoAccountOAuth_Config_JiraOnPremOauth",
    "OAuthConfig",
    "DomoAccount_OAuth",
    # Route exceptions
    "Account_GET_Error",
    "Account_CRUD_Error",
    "Account_NoMatch",
    "Account_Config_Error",
]

from dataclasses import dataclass, field
from enum import Enum
from typing import Any

import httpx

from ...entities import entities as dmee
from ...client.auth import DomoAuth
from ...routes import account as account_routes
from ...routes.account.exceptions import (
    Account_Config_Error,
    Account_CRUD_Error,
    Account_GET_Error,
    Account_NoMatch,
)
from . import (
    Account_Default as dmacb,
    Config as dmacnfg,
)
from ..subentity.DomoAccess import DomoAccess_OAuth


@dataclass
class DomoAccountOAuth_Config_SnowflakeOauth(dmacnfg.DomoAccount_Config):
    data_provider_type: str = "snowflake-oauth-config"
    is_oauth: bool = True

    client_id: str = None
    secret: str = None

    @classmethod
    def from_dict(cls, obj: dict, parent: Any = None, **kwargs):
        return cls(
            client_id=obj["client-id"],
            secret=obj["client-secret"],
            raw=obj,
            parent=parent,
        )

    def to_dict(self):
        return {"client-id": self.client_id, "client-secret": self.secret}


@dataclass
class DomoAccountOAuth_Config_JiraOnPremOauth(dmacnfg.DomoAccount_Config):
    data_provider_type: str = "jira-on-prem-oauth-config"
    is_oauth: bool = True

    client_id: str = None
    secret: str = None

    @classmethod
    def from_dict(cls, obj: dict, parent: Any = None):
        return cls(
            client_id=obj["client_id"],
            secret=obj["client_secret"],
            raw=obj,
            parent=parent,
        )

    def to_dict(self):
        return {"client_id": self.client_id, "client_secret": self.secret}


class OAuthConfig(dmee.DomoEnumMixin, Enum):
    snowflake_oauth_config = DomoAccountOAuth_Config_SnowflakeOauth

    jira_on_prem_oauth_config = DomoAccountOAuth_Config_JiraOnPremOauth

    @classmethod
    def _missing_(cls, value):
        alt_search_str = cls.generate_alt_search_str(value)

        config_match = next(
            (member for member in cls if member.name in [value, alt_search_str]),
            None,
        )

        ## best case scenario alt_search yields a result
        if not config_match:
            raise dmacnfg.AccountConfig_ProviderTypeNotDefined(value)

        return config_match


@dataclass
class DomoAccount_OAuth(dmacb.DomoAccount_Default):
    Access: DomoAccess_OAuth = field(repr=False, default=None)

    def __post_init__(self):
        self.Access = DomoAccess_OAuth.from_parent(parent=self)

    async def _get_config(
        self,
        session=None,
        return_raw: bool = False,
        debug_api: bool = None,
        debug_num_stacks_to_drop=2,
        is_suppress_no_config: bool = False,
    ):
        """Retrieve OAuth account configuration.

        Internal method to fetch and parse OAuth account configuration.
        Can be used to suppress cases where the config is not defined, either
        because the account_config is OAuth and not stored in Domo, OR because
        the AccountConfig class doesn't cover the data_type.

        Args:
            session: HTTP client session (optional)
            return_raw: Return raw response without processing
            debug_api: Enable API debugging
            debug_num_stacks_to_drop: Stack frames to drop for debugging
            is_suppress_no_config: Suppress errors when config is not defined

        Returns:
            DomoAccount_Config: OAuth account configuration object

        Raises:
            Account_Config_Error: If configuration retrieval or parsing fails
        """
        if not self.data_provider_type:
            res = await account_routes.get_account_by_id(
                auth=self.auth,
                account_id=self.id,
                session=session,
                debug_api=debug_api,
                parent_class=self.__class__.__name__,
                debug_num_stacks_to_drop=debug_num_stacks_to_drop,
            )

            self.data_provider_type = res.response["dataProviderType"]

        res = await account_routes.get_oauth_account_config(
            auth=self.auth,
            account_id=self.id,
            session=session,
            debug_api=debug_api,
            data_provider_type=self.data_provider_type,
            parent_class=self.__class__.__name__,
            debug_num_stacks_to_drop=debug_num_stacks_to_drop,
        )

        if return_raw:
            return res

        config_fn = OAuthConfig(self.data_provider_type).value

        if not is_suppress_no_config and not config_fn.is_defined_config:
            raise config_fn._associated_exception(self.data_provider_type)

        self.Config = config_fn.from_dict(res.response)

        if self.Config and self.Config.to_dict() != {}:
            if not res.response:
                print(self.data_provider_type, "no response")

            if not self.Config.to_dict():
                print(
                    self.id,
                    self.data_provider_type,
                    "no config",
                    self.Config.to_dict(),
                    res.response,
                )

            self._test_missing_keys(
                res_obj=res.response, config_obj=self.Config.to_dict()
            )

        return self.Config

    @classmethod
    async def get_by_id(
        cls,
        auth: DomoAuth,
        account_id: int,
        is_suppress_no_config: bool = True,
        session: httpx.AsyncClient = None,
        return_raw: bool = False,
        debug_api: bool = False,
        debug_num_stacks_to_drop=2,
        **kwargs,
    ):
        """Retrieve OAuth account metadata and attempt to retrieve configuration.

        Args:
            auth: Authentication object for API requests
            account_id: ID of the OAuth account to retrieve
            is_suppress_no_config: Suppress errors when config is not defined
            session: HTTP client session (optional)
            return_raw: Return raw response without processing
            debug_api: Enable API debugging
            debug_num_stacks_to_drop: Stack frames to drop for debugging
            **kwargs: Additional arguments passed to from_dict

        Returns:
            DomoAccount_OAuth: OAuth account instance with configuration

        Raises:
            Account_NoMatch: If OAuth account is not found
            Account_GET_Error: If OAuth account retrieval fails
            Account_Config_Error: If configuration retrieval fails
        """

        res = await account_routes.get_oauth_account_by_id(
            auth=auth,
            account_id=account_id,
            session=session,
            debug_api=debug_api,
            parent_class=cls.__name__,
            debug_num_stacks_to_drop=debug_num_stacks_to_drop,
        )

        if return_raw:
            return res

        acc = cls.from_dict(
            obj=res.response,
            auth=auth,
            is_admin_summary=False,
            is_use_default_account_class=False,
            new_cls=cls,
            **kwargs,
        )

        await acc._get_config(
            session=session,
            debug_api=debug_api,
            debug_num_stacks_to_drop=debug_num_stacks_to_drop + 1,
            is_suppress_no_config=is_suppress_no_config,
        )

        return acc

    @classmethod
    async def create(
        cls,
        auth: DomoAuth,
        account_name: str,
        oauth_config: OAuthConfig,
        origin: str = "OAUTH_CONFIGURATION",
        debug_api: bool = False,
        session: httpx.AsyncClient = None,
        debug_num_stacks_to_drop=2,
    ):
        """Create a new OAuth account.

        Args:
            auth: Authentication object for API requests
<<<<<<< HEAD
            account_name: Name for the new OAuth account
            oauth_config: OAuth configuration object
            origin: Origin type for OAuth configuration (default: OAUTH_CONFIGURATION)
=======
            account_name: Display name for the OAuth account
            oauth_config: OAuth configuration object (OAuthConfig enum member)
            origin: Origin type for the OAuth account (default: "OAUTH_CONFIGURATION")
>>>>>>> d1dd2194
            debug_api: Enable API debugging
            session: HTTP client session (optional)
            debug_num_stacks_to_drop: Stack frames to drop for debugging

        Returns:
<<<<<<< HEAD
            DomoAccount_OAuth: The newly created OAuth account instance

        Raises:
            Account_CRUD_Error: If OAuth account creation fails
=======
            DomoAccount_OAuth instance with configuration loaded

        Raises:
            Account_CRUD_Error: If account creation fails
>>>>>>> d1dd2194
        """
        res = await account_routes.create_oauth_account(
            auth=auth,
            account_name=account_name,
            data_provider_type=oauth_config.data_provider_type,
            origin=origin,
            config=oauth_config.to_dict(),
            debug_api=debug_api,
            session=session,
            parent_class=cls.__name__,
            debug_num_stacks_to_drop=debug_num_stacks_to_drop,
        )

        return await cls.get_by_id(
            auth=auth,
            account_id=res.response["id"],
            debug_api=debug_api,
            session=session,
            debug_num_stacks_to_drop=debug_num_stacks_to_drop,
        )

    async def delete(
        self,
        debug_api: bool = False,
        debug_num_stacks_to_drop=2,
        session: httpx.AsyncClient = None,
    ):
        """Delete this OAuth account.

        Args:
            debug_api: Enable API debugging
            debug_num_stacks_to_drop: Stack frames to drop for debugging
            session: HTTP client session (optional)

        Returns:
<<<<<<< HEAD
            ResponseGetData: API response from delete operation

        Raises:
            Account_CRUD_Error: If OAuth account deletion fails
=======
            ResponseGetData object confirming deletion

        Raises:
            Account_CRUD_Error: If account deletion fails
>>>>>>> d1dd2194
        """
        return await account_routes.delete_oauth_account(
            auth=self.auth,
            account_id=self.id,
            debug_api=debug_api,
            debug_num_stacks_to_drop=debug_num_stacks_to_drop,
            parent_class=self.__class__.__name__,
            session=session,
        )

    async def update_name(
        self,
        account_name: str,
        debug_api: bool = False,
        debug_num_stacks_to_drop: int = 2,
        session: httpx.AsyncClient = None,
    ):
        """Update the name of this OAuth account.

        Args:
<<<<<<< HEAD
            account_name: New name for the account
=======
            account_name: New display name for the account
>>>>>>> d1dd2194
            debug_api: Enable API debugging
            debug_num_stacks_to_drop: Stack frames to drop for debugging
            session: HTTP client session (optional)

        Returns:
<<<<<<< HEAD
            DomoAccount_OAuth: Self for method chaining

        Raises:
            Account_CRUD_Error: If OAuth account name update fails
=======
            Self (DomoAccount_OAuth) with updated name

        Raises:
            Account_CRUD_Error: If name update fails
>>>>>>> d1dd2194
        """
        await account_routes.update_oauth_account_name(
            auth=self.auth,
            account_id=self.id,
            account_name=account_name,
            debug_api=debug_api,
            debug_num_stacks_to_drop=debug_num_stacks_to_drop,
            parent_class=self.__class__.__name__,
            session=session,
        )

        self.name = account_name
        return self

    async def update_config(
        self,
        oauth_config: OAuthConfig = None,
        debug_api: bool = False,
        debug_num_stacks_to_drop=2,
        session: httpx.AsyncClient = None,
    ):
<<<<<<< HEAD
        """Update the OAuth configuration for this account.

        Args:
            oauth_config: New OAuth configuration (if None, uses existing Config)
=======
        """Update the configuration of this OAuth account.

        Args:
            oauth_config: New OAuth configuration (defaults to current config if None)
>>>>>>> d1dd2194
            debug_api: Enable API debugging
            debug_num_stacks_to_drop: Stack frames to drop for debugging
            session: HTTP client session (optional)

        Returns:
<<<<<<< HEAD
            DomoAccount_OAuth: Self for method chaining

        Raises:
            Account_Config_Error: If OAuth account config update fails
=======
            Self (DomoAccount_OAuth) with updated configuration

        Raises:
            Account_Config_Error: If configuration update fails
>>>>>>> d1dd2194
        """
        await account_routes.update_oauth_account_config(
            auth=self.auth,
            account_id=self.id,
            config_body=oauth_config.to_dict() or self.Config.to_dict(),
            data_provider_type=self.data_provider_type,
            debug_api=debug_api,
            debug_num_stacks_to_drop=debug_num_stacks_to_drop,
            parent_class=self.__class__.__name__,
            session=session,
        )

        self.Config = oauth_config

        return self<|MERGE_RESOLUTION|>--- conflicted
+++ resolved
@@ -259,31 +259,18 @@
 
         Args:
             auth: Authentication object for API requests
-<<<<<<< HEAD
-            account_name: Name for the new OAuth account
-            oauth_config: OAuth configuration object
-            origin: Origin type for OAuth configuration (default: OAUTH_CONFIGURATION)
-=======
             account_name: Display name for the OAuth account
             oauth_config: OAuth configuration object (OAuthConfig enum member)
             origin: Origin type for the OAuth account (default: "OAUTH_CONFIGURATION")
->>>>>>> d1dd2194
-            debug_api: Enable API debugging
-            session: HTTP client session (optional)
-            debug_num_stacks_to_drop: Stack frames to drop for debugging
-
-        Returns:
-<<<<<<< HEAD
-            DomoAccount_OAuth: The newly created OAuth account instance
-
-        Raises:
-            Account_CRUD_Error: If OAuth account creation fails
-=======
+            debug_api: Enable API debugging
+            session: HTTP client session (optional)
+            debug_num_stacks_to_drop: Stack frames to drop for debugging
+
+        Returns:
             DomoAccount_OAuth instance with configuration loaded
 
         Raises:
             Account_CRUD_Error: If account creation fails
->>>>>>> d1dd2194
         """
         res = await account_routes.create_oauth_account(
             auth=auth,
@@ -319,17 +306,10 @@
             session: HTTP client session (optional)
 
         Returns:
-<<<<<<< HEAD
-            ResponseGetData: API response from delete operation
-
-        Raises:
-            Account_CRUD_Error: If OAuth account deletion fails
-=======
             ResponseGetData object confirming deletion
 
         Raises:
             Account_CRUD_Error: If account deletion fails
->>>>>>> d1dd2194
         """
         return await account_routes.delete_oauth_account(
             auth=self.auth,
@@ -350,27 +330,16 @@
         """Update the name of this OAuth account.
 
         Args:
-<<<<<<< HEAD
-            account_name: New name for the account
-=======
             account_name: New display name for the account
->>>>>>> d1dd2194
-            debug_api: Enable API debugging
-            debug_num_stacks_to_drop: Stack frames to drop for debugging
-            session: HTTP client session (optional)
-
-        Returns:
-<<<<<<< HEAD
-            DomoAccount_OAuth: Self for method chaining
-
-        Raises:
-            Account_CRUD_Error: If OAuth account name update fails
-=======
+            debug_api: Enable API debugging
+            debug_num_stacks_to_drop: Stack frames to drop for debugging
+            session: HTTP client session (optional)
+
+        Returns:
             Self (DomoAccount_OAuth) with updated name
 
         Raises:
             Account_CRUD_Error: If name update fails
->>>>>>> d1dd2194
         """
         await account_routes.update_oauth_account_name(
             auth=self.auth,
@@ -392,33 +361,19 @@
         debug_num_stacks_to_drop=2,
         session: httpx.AsyncClient = None,
     ):
-<<<<<<< HEAD
-        """Update the OAuth configuration for this account.
-
-        Args:
-            oauth_config: New OAuth configuration (if None, uses existing Config)
-=======
         """Update the configuration of this OAuth account.
 
         Args:
             oauth_config: New OAuth configuration (defaults to current config if None)
->>>>>>> d1dd2194
-            debug_api: Enable API debugging
-            debug_num_stacks_to_drop: Stack frames to drop for debugging
-            session: HTTP client session (optional)
-
-        Returns:
-<<<<<<< HEAD
-            DomoAccount_OAuth: Self for method chaining
-
-        Raises:
-            Account_Config_Error: If OAuth account config update fails
-=======
+            debug_api: Enable API debugging
+            debug_num_stacks_to_drop: Stack frames to drop for debugging
+            session: HTTP client session (optional)
+
+        Returns:
             Self (DomoAccount_OAuth) with updated configuration
 
         Raises:
             Account_Config_Error: If configuration update fails
->>>>>>> d1dd2194
         """
         await account_routes.update_oauth_account_config(
             auth=self.auth,
