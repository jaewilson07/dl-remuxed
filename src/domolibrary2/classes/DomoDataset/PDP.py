"""
PDP (Personalized Data Permissions) system using the unified entities architecture.

This module reimagines PDP policies as entities with proper relationships,
using DomoEnum for operators and the relationship system for user/group associations.
"""

from dataclasses import dataclass, field
from typing import List, Optional, Dict, Any
from datetime import datetime
<<<<<<< HEAD
from enum import Enum
from domolibrary2.entities.base import DomoEnumMixin
from domolibrary2.entities.entities import DomoEntity, DomoSubEntity
from domolibrary2.entities.relationships import (
    DomoRelationship,
    DomoRelationshipController,
    RelationshipType,
)

=======

from domolibrary2.entities.base import DomoEnum, DomoBase
from domolibrary2.entities.entity import DomoEntity
from domolibrary2.entities.subentity import DomoSubEntity
from domolibrary2.entities.relationships import (
    DomoRelationship, 
    DomoRelationshipController, 
    RelationshipType,
    RelationshipStatus
)


class PDPOperator(DomoEnum):
    """Operators available for PDP policy parameters."""
    
    EQUALS = "EQUALS"
    NOT_EQUALS = "NOT_EQUALS"
    GREATER_THAN = "GREATER_THAN"
    LESS_THAN = "LESS_THAN"
    GREATER_THAN_EQUAL = "GREATER_THAN_EQUAL"
    LESS_THAN_EQUAL = "LESS_THAN_EQUAL"
    BETWEEN = "BETWEEN"
    NOT_BETWEEN = "NOT_BETWEEN"
    IN = "IN"
    NOT_IN = "NOT_IN"
    CONTAINS = "CONTAINS"
    NOT_CONTAINS = "NOT_CONTAINS"
    STARTS_WITH = "STARTS_WITH"
    ENDS_WITH = "ENDS_WITH"
    IS_NULL = "IS_NULL"
    IS_NOT_NULL = "IS_NOT_NULL"
    
    default = "EQUALS"


class PDPParameterType(DomoEnum):
    """Types of PDP policy parameters."""
    
    COLUMN = "COLUMN"  # Filter based on dataset column values
    DYNAMIC = "DYNAMIC"  # Filter based on Domo Trusted Attributes
    COMPUTED = "COMPUTED"  # Filter based on computed/derived values
    
    default = "COLUMN"


class PDPPolicyStatus(DomoEnum):
    """Status of PDP policies."""
    
    ACTIVE = "ACTIVE"
    INACTIVE = "INACTIVE"
    DRAFT = "DRAFT"
    ARCHIVED = "ARCHIVED"
    
    default = "ACTIVE"
>>>>>>> cc427c8c

class PDPOperator(DomoEnumMixin, Enum):
    """Operators available for PDP policy parameters."""

<<<<<<< HEAD
    EQUALS = "EQUALS"
    NOT_EQUALS = "NOT_EQUALS"
    GREATER_THAN = "GREATER_THAN"
    LESS_THAN = "LESS_THAN"
    GREATER_THAN_EQUAL = "GREATER_THAN_EQUAL"
    LESS_THAN_EQUAL = "LESS_THAN_EQUAL"
    BETWEEN = "BETWEEN"
    NOT_BETWEEN = "NOT_BETWEEN"
    IN = "IN"
    NOT_IN = "NOT_IN"
    CONTAINS = "CONTAINS"
    NOT_CONTAINS = "NOT_CONTAINS"
    STARTS_WITH = "STARTS_WITH"
    ENDS_WITH = "ENDS_WITH"
    IS_NULL = "IS_NULL"
    IS_NOT_NULL = "IS_NOT_NULL"

    default = "EQUALS"


class PDPParameterType(DomoEnumMixin, Enum):
    """Types of PDP policy parameters."""

    COLUMN = "COLUMN"  # Filter based on dataset column values
    DYNAMIC = "DYNAMIC"  # Filter based on Domo Trusted Attributes
    COMPUTED = "COMPUTED"  # Filter based on computed/derived values

    default = "COLUMN"


class PDPPolicyStatus(DomoEnumMixin, Enum):
    """Status of PDP policies."""

    ACTIVE = "ACTIVE"
    INACTIVE = "INACTIVE"
    DRAFT = "DRAFT"
    ARCHIVED = "ARCHIVED"

    default = "ACTIVE"


@dataclass
class PDPParameter(DomoSubEntity):
    """Represents a single parameter (filter) within a PDP policy.

    Each parameter defines a specific filter condition that will be applied
    to the dataset when users access it through the policy.

=======
@dataclass
class PDPParameter(DomoSubEntity):
    """Represents a single parameter (filter) within a PDP policy.
    
    Each parameter defines a specific filter condition that will be applied
    to the dataset when users access it through the policy.
    
>>>>>>> cc427c8c
    Attributes:
        column_name: The dataset column this parameter filters on
        column_values: List of values to filter by
        operator: The comparison operator to use (equals, greater than, etc.)
        parameter_type: Whether this is a column-based or dynamic filter
        ignore_case: Whether string comparisons should ignore case
        is_required: Whether this parameter must have a value
        description: Human-readable description of what this parameter does
        trusted_attribute_key: For dynamic parameters, the trusted attribute to use
    """
<<<<<<< HEAD

=======
    
>>>>>>> cc427c8c
    column_name: Optional[str] = None
    column_values: List[str] = field(default_factory=list)
    operator: Optional[PDPOperator] = PDPOperator.EQUALS
    parameter_type: Optional[PDPParameterType] = PDPParameterType.COLUMN
    ignore_case: bool = True
    is_required: bool = True
    description: Optional[str] = None
    trusted_attribute_key: Optional[str] = None
<<<<<<< HEAD

    def to_api_dict(self) -> Dict[str, Any]:
        """Convert parameter to API format for Domo requests."""
        return {
            "columnName": self.column_name,
            "values": self.column_values,
            "operator": (
                self.operator.value if self.operator else PDPOperator.EQUALS.value
            ),
            "type": (
                self.parameter_type.value
                if self.parameter_type
                else PDPParameterType.COLUMN.value
            ),
            "ignoreCase": self.ignore_case,
            "trustedAttributeKey": self.trusted_attribute_key,
        }

    @classmethod
    def from_api_dict(cls, data: Dict[str, Any]) -> "PDPParameter":
        """Create parameter from API response data."""
        return cls(
            column_name=data.get("columnName"),
            column_values=data.get("values", []),
            operator=PDPOperator.get(data.get("operator", "EQUALS")),
            parameter_type=PDPParameterType.get(data.get("type", "COLUMN")),
            ignore_case=data.get("ignoreCase", True),
            trusted_attribute_key=data.get("trustedAttributeKey"),
        )

=======
    
    def to_api_dict(self) -> Dict[str, Any]:
        """Convert parameter to API format for Domo requests."""
        return {
            'columnName': self.column_name,
            'values': self.column_values,
            'operator': self.operator.value if self.operator else PDPOperator.EQUALS.value,
            'type': self.parameter_type.value if self.parameter_type else PDPParameterType.COLUMN.value,
            'ignoreCase': self.ignore_case,
            'trustedAttributeKey': self.trusted_attribute_key
        }
    
    @classmethod
    def from_api_dict(cls, data: Dict[str, Any]) -> 'PDPParameter':
        """Create parameter from API response data."""
        return cls(
            column_name=data.get('columnName'),
            column_values=data.get('values', []),
            operator=PDPOperator.get(data.get('operator', 'EQUALS')),
            parameter_type=PDPParameterType.get(data.get('type', 'COLUMN')),
            ignore_case=data.get('ignoreCase', True),
            trusted_attribute_key=data.get('trustedAttributeKey')
        )

>>>>>>> cc427c8c

@dataclass
class PDPPolicy(DomoEntity):
    """Represents a PDP (Personalized Data Permissions) policy.
<<<<<<< HEAD

    A PDP policy is a rule that applies to a dataset, defining how data should
    be filtered based on parameters and which users/groups have access.

    The policy uses the relationship system to manage user and group associations
    rather than storing direct lists, providing better tracking and management.

=======
    
    A PDP policy is a rule that applies to a dataset, defining how data should
    be filtered based on parameters and which users/groups have access.
    
    The policy uses the relationship system to manage user and group associations
    rather than storing direct lists, providing better tracking and management.
    
>>>>>>> cc427c8c
    Attributes:
        dataset_id: ID of the dataset this policy applies to
        filter_group_id: Domo's internal ID for this policy
        parameters: List of filter parameters that define the data restrictions
        policy_status: Current status of the policy (active, inactive, etc.)
        is_enabled: Whether the policy is currently enforced
        priority: Priority order when multiple policies apply
        effective_date: When the policy becomes effective
        expiration_date: When the policy expires (if applicable)
        created_by_user_id: ID of the user who created this policy
        last_modified_by_user_id: ID of the user who last modified this policy
        relationship_controller: Manages user/group relationships for this policy
    """
<<<<<<< HEAD

=======
    
>>>>>>> cc427c8c
    dataset_id: Optional[str] = None
    filter_group_id: Optional[str] = None
    parameters: List[PDPParameter] = field(default_factory=list)
    policy_status: Optional[PDPPolicyStatus] = PDPPolicyStatus.ACTIVE
    is_enabled: bool = True
    priority: int = 1
    effective_date: Optional[datetime] = None
    expiration_date: Optional[datetime] = None
    created_by_user_id: Optional[str] = None
    last_modified_by_user_id: Optional[str] = None
<<<<<<< HEAD
    relationship_controller: DomoRelationshipController = field(
        default_factory=DomoRelationshipController
    )

    def add_user(
        self, user_id: str, created_by: Optional[str] = None
    ) -> DomoRelationship:
        """Add a user to this PDP policy.

        Args:
            user_id: ID of the user to add
            created_by: ID of the user creating this relationship

=======
    relationship_controller: DomoRelationshipController = field(default_factory=DomoRelationshipController)
    
    def add_user(self, user_id: str, created_by: Optional[str] = None) -> DomoRelationship:
        """Add a user to this PDP policy.
        
        Args:
            user_id: ID of the user to add
            created_by: ID of the user creating this relationship
            
>>>>>>> cc427c8c
        Returns:
            The created relationship object
        """
        return self.relationship_controller.create_relationship(
            source_entity_id=user_id,
            source_entity_type="user",
            target_entity_id=self.id or self.filter_group_id,
            target_entity_type="pdp_policy",
            relationship_type=RelationshipType.MEMBER,
            permissions=["data_access"],
            metadata={"policy_type": "pdp", "dataset_id": self.dataset_id},
<<<<<<< HEAD
            created_by=created_by,
        )

    def add_group(
        self, group_id: str, created_by: Optional[str] = None
    ) -> DomoRelationship:
        """Add a group to this PDP policy.

        Args:
            group_id: ID of the group to add
            created_by: ID of the user creating this relationship

        Returns:
            The created relationship object
        """
        return self.relationship_controller.create_relationship(
            source_entity_id=group_id,
            source_entity_type="group",
            target_entity_id=self.id or self.filter_group_id,
            target_entity_type="pdp_policy",
            relationship_type=RelationshipType.GROUP_MEMBER,
            permissions=["data_access"],
            metadata={"policy_type": "pdp", "dataset_id": self.dataset_id},
            created_by=created_by,
        )

    def get_users(self) -> List[DomoRelationship]:
        """Get all users associated with this policy."""
        return self.relationship_controller.find_relationships(
            target_entity_id=self.id or self.filter_group_id,
            relationship_type=RelationshipType.MEMBER,
            active_only=True,
        )

    def get_groups(self) -> List[DomoRelationship]:
        """Get all groups associated with this policy."""
        return self.relationship_controller.find_relationships(
            target_entity_id=self.id or self.filter_group_id,
            relationship_type=RelationshipType.GROUP_MEMBER,
            active_only=True,
        )

    def remove_user(self, user_id: str) -> List[DomoRelationship]:
        """Remove a user from this policy."""
        return self.relationship_controller.revoke_relationship(
            source_entity_id=user_id,
            target_entity_id=self.id or self.filter_group_id,
            relationship_type=RelationshipType.MEMBER,
        )

    def remove_group(self, group_id: str) -> List[DomoRelationship]:
        """Remove a group from this policy."""
        return self.relationship_controller.revoke_relationship(
            source_entity_id=group_id,
            target_entity_id=self.id or self.filter_group_id,
            relationship_type=RelationshipType.GROUP_MEMBER,
        )

    def add_parameter(self, parameter: PDPParameter) -> None:
        """Add a filter parameter to this policy."""
        parameter.parent_id = self.id or self.filter_group_id
        self.parameters.append(parameter)

    def remove_parameter(self, parameter_id: str) -> None:
        """Remove a parameter from this policy."""
        self.parameters = [p for p in self.parameters if p.id != parameter_id]

    def is_active(self) -> bool:
        """Check if the policy is currently active and effective."""
        if not self.is_enabled or self.policy_status != PDPPolicyStatus.ACTIVE:
            return False

        now = datetime.now()

        if self.effective_date and self.effective_date > now:
            return False

        if self.expiration_date and self.expiration_date < now:
            return False

        return True

    def to_api_dict(self) -> Dict[str, Any]:
        """Convert policy to API format for Domo requests."""
        user_relationships = self.get_users()
        group_relationships = self.get_groups()

        return {
            "filterGroupId": self.filter_group_id,
            "name": self.name,
            "dataSourceId": self.dataset_id,
            "parameters": [param.to_api_dict() for param in self.parameters],
            "userIds": [rel.source_entity_id for rel in user_relationships],
            "groupIds": [rel.source_entity_id for rel in group_relationships],
            "virtualUserIds": [],  # Legacy field, typically empty
            "enabled": self.is_enabled,
            "priority": self.priority,
        }

    @classmethod
    def from_api_dict(cls, data: Dict[str, Any]) -> "PDPPolicy":
        """Create policy from API response data."""
        policy = cls(
            id=data.get("filterGroupId"),
            filter_group_id=data.get("filterGroupId"),
            name=data.get("name"),
            dataset_id=data.get("dataSourceId"),
            is_enabled=data.get("enabled", True),
            priority=data.get("priority", 1),
        )

        # Add parameters
        for param_data in data.get("parameters", []):
            parameter = PDPParameter.from_api_dict(param_data)
            policy.add_parameter(parameter)

        # Add user relationships
        for user_id in data.get("userIds", []):
            policy.add_user(user_id)

        # Add group relationships
        for group_id in data.get("groupIds", []):
            policy.add_group(group_id)

        return policy


@dataclass
class DatasetPDPPolicies(DomoSubEntity):
    """Manager for all PDP policies associated with a dataset.

    This class provides high-level operations for managing the collection
    of PDP policies that apply to a specific dataset.

    Attributes:
        dataset_id: ID of the dataset these policies apply to
        policies: List of PDP policies for this dataset
        is_pdp_enabled: Whether PDP is enabled for this dataset
    """

    dataset_id: Optional[str] = None
    policies: List[PDPPolicy] = field(default_factory=list)
    is_pdp_enabled: bool = False

    def add_policy(self, policy: PDPPolicy) -> None:
        """Add a policy to this dataset."""
        policy.dataset_id = self.dataset_id
        self.policies.append(policy)

    def remove_policy(self, policy_id: str) -> None:
        """Remove a policy from this dataset."""
        self.policies = [
            p
            for p in self.policies
            if p.id != policy_id and p.filter_group_id != policy_id
        ]

    def get_policy_by_id(self, policy_id: str) -> Optional[PDPPolicy]:
        """Get a policy by its ID."""
        return next(
            (
                p
                for p in self.policies
                if p.id == policy_id or p.filter_group_id == policy_id
            ),
            None,
=======
            created_by=created_by
        )
    
    def add_group(self, group_id: str, created_by: Optional[str] = None) -> DomoRelationship:
        """Add a group to this PDP policy.
        
        Args:
            group_id: ID of the group to add
            created_by: ID of the user creating this relationship
            
        Returns:
            The created relationship object
        """
        return self.relationship_controller.create_relationship(
            source_entity_id=group_id,
            source_entity_type="group",
            target_entity_id=self.id or self.filter_group_id,
            target_entity_type="pdp_policy",
            relationship_type=RelationshipType.GROUP_MEMBER,
            permissions=["data_access"],
            metadata={"policy_type": "pdp", "dataset_id": self.dataset_id},
            created_by=created_by
        )
    
    def get_users(self) -> List[DomoRelationship]:
        """Get all users associated with this policy."""
        return self.relationship_controller.find_relationships(
            target_entity_id=self.id or self.filter_group_id,
            relationship_type=RelationshipType.MEMBER,
            active_only=True
        )
    
    def get_groups(self) -> List[DomoRelationship]:
        """Get all groups associated with this policy."""
        return self.relationship_controller.find_relationships(
            target_entity_id=self.id or self.filter_group_id,
            relationship_type=RelationshipType.GROUP_MEMBER,
            active_only=True
>>>>>>> cc427c8c
        )
    
    def remove_user(self, user_id: str) -> List[DomoRelationship]:
        """Remove a user from this policy."""
        return self.relationship_controller.revoke_relationship(
            source_entity_id=user_id,
            target_entity_id=self.id or self.filter_group_id,
            relationship_type=RelationshipType.MEMBER
        )
    
    def remove_group(self, group_id: str) -> List[DomoRelationship]:
        """Remove a group from this policy."""
        return self.relationship_controller.revoke_relationship(
            source_entity_id=group_id,
            target_entity_id=self.id or self.filter_group_id,
            relationship_type=RelationshipType.GROUP_MEMBER
        )
    
    def add_parameter(self, parameter: PDPParameter) -> None:
        """Add a filter parameter to this policy."""
        parameter.parent_id = self.id or self.filter_group_id
        self.parameters.append(parameter)
    
    def remove_parameter(self, parameter_id: str) -> None:
        """Remove a parameter from this policy."""
        self.parameters = [p for p in self.parameters if p.id != parameter_id]
    
    def is_active(self) -> bool:
        """Check if the policy is currently active and effective."""
        if not self.is_enabled or self.policy_status != PDPPolicyStatus.ACTIVE:
            return False
        
        now = datetime.now()
        
        if self.effective_date and self.effective_date > now:
            return False
        
        if self.expiration_date and self.expiration_date < now:
            return False
        
        return True
    
    def to_api_dict(self) -> Dict[str, Any]:
        """Convert policy to API format for Domo requests."""
        user_relationships = self.get_users()
        group_relationships = self.get_groups()
        
        return {
            'filterGroupId': self.filter_group_id,
            'name': self.name,
            'dataSourceId': self.dataset_id,
            'parameters': [param.to_api_dict() for param in self.parameters],
            'userIds': [rel.source_entity_id for rel in user_relationships],
            'groupIds': [rel.source_entity_id for rel in group_relationships],
            'virtualUserIds': [],  # Legacy field, typically empty
            'enabled': self.is_enabled,
            'priority': self.priority
        }
    
    @classmethod
    def from_api_dict(cls, data: Dict[str, Any]) -> 'PDPPolicy':
        """Create policy from API response data."""
        policy = cls(
            id=data.get('filterGroupId'),
            filter_group_id=data.get('filterGroupId'),
            name=data.get('name'),
            dataset_id=data.get('dataSourceId'),
            is_enabled=data.get('enabled', True),
            priority=data.get('priority', 1)
        )
        
        # Add parameters
        for param_data in data.get('parameters', []):
            parameter = PDPParameter.from_api_dict(param_data)
            policy.add_parameter(parameter)
        
        # Add user relationships
        for user_id in data.get('userIds', []):
            policy.add_user(user_id)
        
        # Add group relationships
        for group_id in data.get('groupIds', []):
            policy.add_group(group_id)
        
        return policy

<<<<<<< HEAD
    def get_policy_by_name(
        self, name: str, exact_match: bool = True
    ) -> Optional[PDPPolicy]:
=======

@dataclass
class DatasetPDPPolicies(DomoSubEntity):
    """Manager for all PDP policies associated with a dataset.
    
    This class provides high-level operations for managing the collection
    of PDP policies that apply to a specific dataset.
    
    Attributes:
        dataset_id: ID of the dataset these policies apply to
        policies: List of PDP policies for this dataset
        is_pdp_enabled: Whether PDP is enabled for this dataset
    """
    
    dataset_id: Optional[str] = None
    policies: List[PDPPolicy] = field(default_factory=list)
    is_pdp_enabled: bool = False
    
    def add_policy(self, policy: PDPPolicy) -> None:
        """Add a policy to this dataset."""
        policy.dataset_id = self.dataset_id
        self.policies.append(policy)
    
    def remove_policy(self, policy_id: str) -> None:
        """Remove a policy from this dataset."""
        self.policies = [p for p in self.policies if p.id != policy_id and p.filter_group_id != policy_id]
    
    def get_policy_by_id(self, policy_id: str) -> Optional[PDPPolicy]:
        """Get a policy by its ID."""
        return next(
            (p for p in self.policies if p.id == policy_id or p.filter_group_id == policy_id),
            None
        )
    
    def get_policy_by_name(self, name: str, exact_match: bool = True) -> Optional[PDPPolicy]:
>>>>>>> cc427c8c
        """Get a policy by its name."""
        if exact_match:
            return next((p for p in self.policies if p.name == name), None)
        else:
<<<<<<< HEAD
            return next(
                (p for p in self.policies if name.lower() in p.name.lower()), None
            )

    def get_active_policies(self) -> List[PDPPolicy]:
        """Get all currently active policies."""
        return [p for p in self.policies if p.is_active()]

    def get_policies_for_user(self, user_id: str) -> List[PDPPolicy]:
        """Get all policies that apply to a specific user."""
        applicable_policies = []

=======
            return next((p for p in self.policies if name.lower() in p.name.lower()), None)
    
    def get_active_policies(self) -> List[PDPPolicy]:
        """Get all currently active policies."""
        return [p for p in self.policies if p.is_active()]
    
    def get_policies_for_user(self, user_id: str) -> List[PDPPolicy]:
        """Get all policies that apply to a specific user."""
        applicable_policies = []
        
>>>>>>> cc427c8c
        for policy in self.get_active_policies():
            user_relationships = policy.get_users()
            if any(rel.source_entity_id == user_id for rel in user_relationships):
                applicable_policies.append(policy)
<<<<<<< HEAD

        return applicable_policies

    def get_policies_for_group(self, group_id: str) -> List[PDPPolicy]:
        """Get all policies that apply to a specific group."""
        applicable_policies = []

=======
        
        return applicable_policies
    
    def get_policies_for_group(self, group_id: str) -> List[PDPPolicy]:
        """Get all policies that apply to a specific group."""
        applicable_policies = []
        
>>>>>>> cc427c8c
        for policy in self.get_active_policies():
            group_relationships = policy.get_groups()
            if any(rel.source_entity_id == group_id for rel in group_relationships):
                applicable_policies.append(policy)
<<<<<<< HEAD

=======
        
>>>>>>> cc427c8c
        return applicable_policies


__all__ = [
    "PDPOperator",
<<<<<<< HEAD
    "PDPParameterType",
=======
    "PDPParameterType", 
>>>>>>> cc427c8c
    "PDPPolicyStatus",
    "PDPParameter",
    "PDPPolicy",
    "DatasetPDPPolicies",
]<|MERGE_RESOLUTION|>--- conflicted
+++ resolved
@@ -8,7 +8,6 @@
 from dataclasses import dataclass, field
 from typing import List, Optional, Dict, Any
 from datetime import datetime
-<<<<<<< HEAD
 from enum import Enum
 from domolibrary2.entities.base import DomoEnumMixin
 from domolibrary2.entities.entities import DomoEntity, DomoSubEntity
@@ -18,22 +17,10 @@
     RelationshipType,
 )
 
-=======
-
-from domolibrary2.entities.base import DomoEnum, DomoBase
-from domolibrary2.entities.entity import DomoEntity
-from domolibrary2.entities.subentity import DomoSubEntity
-from domolibrary2.entities.relationships import (
-    DomoRelationship, 
-    DomoRelationshipController, 
-    RelationshipType,
-    RelationshipStatus
-)
-
-
-class PDPOperator(DomoEnum):
+
+class PDPOperator(DomoEnumMixin, Enum):
     """Operators available for PDP policy parameters."""
-    
+
     EQUALS = "EQUALS"
     NOT_EQUALS = "NOT_EQUALS"
     GREATER_THAN = "GREATER_THAN"
@@ -50,72 +37,27 @@
     ENDS_WITH = "ENDS_WITH"
     IS_NULL = "IS_NULL"
     IS_NOT_NULL = "IS_NOT_NULL"
-    
+
     default = "EQUALS"
 
 
-class PDPParameterType(DomoEnum):
+class PDPParameterType(DomoEnumMixin, Enum):
     """Types of PDP policy parameters."""
-    
+
     COLUMN = "COLUMN"  # Filter based on dataset column values
     DYNAMIC = "DYNAMIC"  # Filter based on Domo Trusted Attributes
     COMPUTED = "COMPUTED"  # Filter based on computed/derived values
-    
+
     default = "COLUMN"
 
 
-class PDPPolicyStatus(DomoEnum):
+class PDPPolicyStatus(DomoEnumMixin, Enum):
     """Status of PDP policies."""
-    
+
     ACTIVE = "ACTIVE"
     INACTIVE = "INACTIVE"
     DRAFT = "DRAFT"
     ARCHIVED = "ARCHIVED"
-    
-    default = "ACTIVE"
->>>>>>> cc427c8c
-
-class PDPOperator(DomoEnumMixin, Enum):
-    """Operators available for PDP policy parameters."""
-
-<<<<<<< HEAD
-    EQUALS = "EQUALS"
-    NOT_EQUALS = "NOT_EQUALS"
-    GREATER_THAN = "GREATER_THAN"
-    LESS_THAN = "LESS_THAN"
-    GREATER_THAN_EQUAL = "GREATER_THAN_EQUAL"
-    LESS_THAN_EQUAL = "LESS_THAN_EQUAL"
-    BETWEEN = "BETWEEN"
-    NOT_BETWEEN = "NOT_BETWEEN"
-    IN = "IN"
-    NOT_IN = "NOT_IN"
-    CONTAINS = "CONTAINS"
-    NOT_CONTAINS = "NOT_CONTAINS"
-    STARTS_WITH = "STARTS_WITH"
-    ENDS_WITH = "ENDS_WITH"
-    IS_NULL = "IS_NULL"
-    IS_NOT_NULL = "IS_NOT_NULL"
-
-    default = "EQUALS"
-
-
-class PDPParameterType(DomoEnumMixin, Enum):
-    """Types of PDP policy parameters."""
-
-    COLUMN = "COLUMN"  # Filter based on dataset column values
-    DYNAMIC = "DYNAMIC"  # Filter based on Domo Trusted Attributes
-    COMPUTED = "COMPUTED"  # Filter based on computed/derived values
-
-    default = "COLUMN"
-
-
-class PDPPolicyStatus(DomoEnumMixin, Enum):
-    """Status of PDP policies."""
-
-    ACTIVE = "ACTIVE"
-    INACTIVE = "INACTIVE"
-    DRAFT = "DRAFT"
-    ARCHIVED = "ARCHIVED"
 
     default = "ACTIVE"
 
@@ -127,15 +69,6 @@
     Each parameter defines a specific filter condition that will be applied
     to the dataset when users access it through the policy.
 
-=======
-@dataclass
-class PDPParameter(DomoSubEntity):
-    """Represents a single parameter (filter) within a PDP policy.
-    
-    Each parameter defines a specific filter condition that will be applied
-    to the dataset when users access it through the policy.
-    
->>>>>>> cc427c8c
     Attributes:
         column_name: The dataset column this parameter filters on
         column_values: List of values to filter by
@@ -146,11 +79,7 @@
         description: Human-readable description of what this parameter does
         trusted_attribute_key: For dynamic parameters, the trusted attribute to use
     """
-<<<<<<< HEAD
-
-=======
-    
->>>>>>> cc427c8c
+
     column_name: Optional[str] = None
     column_values: List[str] = field(default_factory=list)
     operator: Optional[PDPOperator] = PDPOperator.EQUALS
@@ -159,7 +88,6 @@
     is_required: bool = True
     description: Optional[str] = None
     trusted_attribute_key: Optional[str] = None
-<<<<<<< HEAD
 
     def to_api_dict(self) -> Dict[str, Any]:
         """Convert parameter to API format for Domo requests."""
@@ -190,37 +118,13 @@
             trusted_attribute_key=data.get("trustedAttributeKey"),
         )
 
-=======
-    
-    def to_api_dict(self) -> Dict[str, Any]:
-        """Convert parameter to API format for Domo requests."""
-        return {
-            'columnName': self.column_name,
-            'values': self.column_values,
-            'operator': self.operator.value if self.operator else PDPOperator.EQUALS.value,
-            'type': self.parameter_type.value if self.parameter_type else PDPParameterType.COLUMN.value,
-            'ignoreCase': self.ignore_case,
-            'trustedAttributeKey': self.trusted_attribute_key
-        }
-    
-    @classmethod
-    def from_api_dict(cls, data: Dict[str, Any]) -> 'PDPParameter':
-        """Create parameter from API response data."""
-        return cls(
-            column_name=data.get('columnName'),
-            column_values=data.get('values', []),
-            operator=PDPOperator.get(data.get('operator', 'EQUALS')),
-            parameter_type=PDPParameterType.get(data.get('type', 'COLUMN')),
-            ignore_case=data.get('ignoreCase', True),
-            trusted_attribute_key=data.get('trustedAttributeKey')
-        )
-
->>>>>>> cc427c8c
+    def find_relationship(self):
+        raise NotImplemented("find relationship not implemented yet")
+
 
 @dataclass
 class PDPPolicy(DomoEntity):
     """Represents a PDP (Personalized Data Permissions) policy.
-<<<<<<< HEAD
 
     A PDP policy is a rule that applies to a dataset, defining how data should
     be filtered based on parameters and which users/groups have access.
@@ -228,15 +132,6 @@
     The policy uses the relationship system to manage user and group associations
     rather than storing direct lists, providing better tracking and management.
 
-=======
-    
-    A PDP policy is a rule that applies to a dataset, defining how data should
-    be filtered based on parameters and which users/groups have access.
-    
-    The policy uses the relationship system to manage user and group associations
-    rather than storing direct lists, providing better tracking and management.
-    
->>>>>>> cc427c8c
     Attributes:
         dataset_id: ID of the dataset this policy applies to
         filter_group_id: Domo's internal ID for this policy
@@ -250,11 +145,7 @@
         last_modified_by_user_id: ID of the user who last modified this policy
         relationship_controller: Manages user/group relationships for this policy
     """
-<<<<<<< HEAD
-
-=======
-    
->>>>>>> cc427c8c
+
     dataset_id: Optional[str] = None
     filter_group_id: Optional[str] = None
     parameters: List[PDPParameter] = field(default_factory=list)
@@ -265,7 +156,6 @@
     expiration_date: Optional[datetime] = None
     created_by_user_id: Optional[str] = None
     last_modified_by_user_id: Optional[str] = None
-<<<<<<< HEAD
     relationship_controller: DomoRelationshipController = field(
         default_factory=DomoRelationshipController
     )
@@ -279,17 +169,6 @@
             user_id: ID of the user to add
             created_by: ID of the user creating this relationship
 
-=======
-    relationship_controller: DomoRelationshipController = field(default_factory=DomoRelationshipController)
-    
-    def add_user(self, user_id: str, created_by: Optional[str] = None) -> DomoRelationship:
-        """Add a user to this PDP policy.
-        
-        Args:
-            user_id: ID of the user to add
-            created_by: ID of the user creating this relationship
-            
->>>>>>> cc427c8c
         Returns:
             The created relationship object
         """
@@ -299,30 +178,6 @@
             target_entity_id=self.id or self.filter_group_id,
             target_entity_type="pdp_policy",
             relationship_type=RelationshipType.MEMBER,
-            permissions=["data_access"],
-            metadata={"policy_type": "pdp", "dataset_id": self.dataset_id},
-<<<<<<< HEAD
-            created_by=created_by,
-        )
-
-    def add_group(
-        self, group_id: str, created_by: Optional[str] = None
-    ) -> DomoRelationship:
-        """Add a group to this PDP policy.
-
-        Args:
-            group_id: ID of the group to add
-            created_by: ID of the user creating this relationship
-
-        Returns:
-            The created relationship object
-        """
-        return self.relationship_controller.create_relationship(
-            source_entity_id=group_id,
-            source_entity_type="group",
-            target_entity_id=self.id or self.filter_group_id,
-            target_entity_type="pdp_policy",
-            relationship_type=RelationshipType.GROUP_MEMBER,
             permissions=["data_access"],
             metadata={"policy_type": "pdp", "dataset_id": self.dataset_id},
             created_by=created_by,
@@ -428,6 +283,129 @@
 
         return policy
 
+    def add_group(
+        self, group_id: str, created_by: Optional[str] = None
+    ) -> DomoRelationship:
+        """Add a group to this PDP policy.
+
+        Args:
+            group_id: ID of the group to add
+            created_by: ID of the user creating this relationship
+
+        Returns:
+            The created relationship object
+        """
+        return self.relationship_controller.create_relationship(
+            source_entity_id=group_id,
+            source_entity_type="group",
+            target_entity_id=self.id or self.filter_group_id,
+            target_entity_type="pdp_policy",
+            relationship_type=RelationshipType.GROUP_MEMBER,
+            permissions=["data_access"],
+            metadata={"policy_type": "pdp", "dataset_id": self.dataset_id},
+            created_by=created_by,
+        )
+
+    def get_users(self) -> List[DomoRelationship]:
+        """Get all users associated with this policy."""
+        return self.relationship_controller.find_relationships(
+            target_entity_id=self.id or self.filter_group_id,
+            relationship_type=RelationshipType.MEMBER,
+            active_only=True,
+        )
+
+    def get_groups(self) -> List[DomoRelationship]:
+        """Get all groups associated with this policy."""
+        return self.relationship_controller.find_relationships(
+            target_entity_id=self.id or self.filter_group_id,
+            relationship_type=RelationshipType.GROUP_MEMBER,
+            active_only=True,
+        )
+
+    def remove_user(self, user_id: str) -> List[DomoRelationship]:
+        """Remove a user from this policy."""
+        return self.relationship_controller.revoke_relationship(
+            source_entity_id=user_id,
+            target_entity_id=self.id or self.filter_group_id,
+            relationship_type=RelationshipType.MEMBER,
+        )
+
+    def remove_group(self, group_id: str) -> List[DomoRelationship]:
+        """Remove a group from this policy."""
+        return self.relationship_controller.revoke_relationship(
+            source_entity_id=group_id,
+            target_entity_id=self.id or self.filter_group_id,
+            relationship_type=RelationshipType.GROUP_MEMBER,
+        )
+
+    def add_parameter(self, parameter: PDPParameter) -> None:
+        """Add a filter parameter to this policy."""
+        parameter.parent_id = self.id or self.filter_group_id
+        self.parameters.append(parameter)
+
+    def remove_parameter(self, parameter_id: str) -> None:
+        """Remove a parameter from this policy."""
+        self.parameters = [p for p in self.parameters if p.id != parameter_id]
+
+    def is_active(self) -> bool:
+        """Check if the policy is currently active and effective."""
+        if not self.is_enabled or self.policy_status != PDPPolicyStatus.ACTIVE:
+            return False
+
+        now = datetime.now()
+
+        if self.effective_date and self.effective_date > now:
+            return False
+
+        if self.expiration_date and self.expiration_date < now:
+            return False
+
+        return True
+
+    def to_api_dict(self) -> Dict[str, Any]:
+        """Convert policy to API format for Domo requests."""
+        user_relationships = self.get_users()
+        group_relationships = self.get_groups()
+
+        return {
+            "filterGroupId": self.filter_group_id,
+            "name": self.name,
+            "dataSourceId": self.dataset_id,
+            "parameters": [param.to_api_dict() for param in self.parameters],
+            "userIds": [rel.source_entity_id for rel in user_relationships],
+            "groupIds": [rel.source_entity_id for rel in group_relationships],
+            "virtualUserIds": [],  # Legacy field, typically empty
+            "enabled": self.is_enabled,
+            "priority": self.priority,
+        }
+
+    @classmethod
+    def from_api_dict(cls, data: Dict[str, Any]) -> "PDPPolicy":
+        """Create policy from API response data."""
+        policy = cls(
+            id=data.get("filterGroupId"),
+            filter_group_id=data.get("filterGroupId"),
+            name=data.get("name"),
+            dataset_id=data.get("dataSourceId"),
+            is_enabled=data.get("enabled", True),
+            priority=data.get("priority", 1),
+        )
+
+        # Add parameters
+        for param_data in data.get("parameters", []):
+            parameter = PDPParameter.from_api_dict(param_data)
+            policy.add_parameter(parameter)
+
+        # Add user relationships
+        for user_id in data.get("userIds", []):
+            policy.add_user(user_id)
+
+        # Add group relationships
+        for group_id in data.get("groupIds", []):
+            policy.add_group(group_id)
+
+        return policy
+
 
 @dataclass
 class DatasetPDPPolicies(DomoSubEntity):
@@ -442,7 +420,6 @@
         is_pdp_enabled: Whether PDP is enabled for this dataset
     """
 
-    dataset_id: Optional[str] = None
     policies: List[PDPPolicy] = field(default_factory=list)
     is_pdp_enabled: bool = False
 
@@ -468,178 +445,15 @@
                 if p.id == policy_id or p.filter_group_id == policy_id
             ),
             None,
-=======
-            created_by=created_by
-        )
-    
-    def add_group(self, group_id: str, created_by: Optional[str] = None) -> DomoRelationship:
-        """Add a group to this PDP policy.
-        
-        Args:
-            group_id: ID of the group to add
-            created_by: ID of the user creating this relationship
-            
-        Returns:
-            The created relationship object
-        """
-        return self.relationship_controller.create_relationship(
-            source_entity_id=group_id,
-            source_entity_type="group",
-            target_entity_id=self.id or self.filter_group_id,
-            target_entity_type="pdp_policy",
-            relationship_type=RelationshipType.GROUP_MEMBER,
-            permissions=["data_access"],
-            metadata={"policy_type": "pdp", "dataset_id": self.dataset_id},
-            created_by=created_by
-        )
-    
-    def get_users(self) -> List[DomoRelationship]:
-        """Get all users associated with this policy."""
-        return self.relationship_controller.find_relationships(
-            target_entity_id=self.id or self.filter_group_id,
-            relationship_type=RelationshipType.MEMBER,
-            active_only=True
-        )
-    
-    def get_groups(self) -> List[DomoRelationship]:
-        """Get all groups associated with this policy."""
-        return self.relationship_controller.find_relationships(
-            target_entity_id=self.id or self.filter_group_id,
-            relationship_type=RelationshipType.GROUP_MEMBER,
-            active_only=True
->>>>>>> cc427c8c
-        )
-    
-    def remove_user(self, user_id: str) -> List[DomoRelationship]:
-        """Remove a user from this policy."""
-        return self.relationship_controller.revoke_relationship(
-            source_entity_id=user_id,
-            target_entity_id=self.id or self.filter_group_id,
-            relationship_type=RelationshipType.MEMBER
-        )
-    
-    def remove_group(self, group_id: str) -> List[DomoRelationship]:
-        """Remove a group from this policy."""
-        return self.relationship_controller.revoke_relationship(
-            source_entity_id=group_id,
-            target_entity_id=self.id or self.filter_group_id,
-            relationship_type=RelationshipType.GROUP_MEMBER
-        )
-    
-    def add_parameter(self, parameter: PDPParameter) -> None:
-        """Add a filter parameter to this policy."""
-        parameter.parent_id = self.id or self.filter_group_id
-        self.parameters.append(parameter)
-    
-    def remove_parameter(self, parameter_id: str) -> None:
-        """Remove a parameter from this policy."""
-        self.parameters = [p for p in self.parameters if p.id != parameter_id]
-    
-    def is_active(self) -> bool:
-        """Check if the policy is currently active and effective."""
-        if not self.is_enabled or self.policy_status != PDPPolicyStatus.ACTIVE:
-            return False
-        
-        now = datetime.now()
-        
-        if self.effective_date and self.effective_date > now:
-            return False
-        
-        if self.expiration_date and self.expiration_date < now:
-            return False
-        
-        return True
-    
-    def to_api_dict(self) -> Dict[str, Any]:
-        """Convert policy to API format for Domo requests."""
-        user_relationships = self.get_users()
-        group_relationships = self.get_groups()
-        
-        return {
-            'filterGroupId': self.filter_group_id,
-            'name': self.name,
-            'dataSourceId': self.dataset_id,
-            'parameters': [param.to_api_dict() for param in self.parameters],
-            'userIds': [rel.source_entity_id for rel in user_relationships],
-            'groupIds': [rel.source_entity_id for rel in group_relationships],
-            'virtualUserIds': [],  # Legacy field, typically empty
-            'enabled': self.is_enabled,
-            'priority': self.priority
-        }
-    
-    @classmethod
-    def from_api_dict(cls, data: Dict[str, Any]) -> 'PDPPolicy':
-        """Create policy from API response data."""
-        policy = cls(
-            id=data.get('filterGroupId'),
-            filter_group_id=data.get('filterGroupId'),
-            name=data.get('name'),
-            dataset_id=data.get('dataSourceId'),
-            is_enabled=data.get('enabled', True),
-            priority=data.get('priority', 1)
-        )
-        
-        # Add parameters
-        for param_data in data.get('parameters', []):
-            parameter = PDPParameter.from_api_dict(param_data)
-            policy.add_parameter(parameter)
-        
-        # Add user relationships
-        for user_id in data.get('userIds', []):
-            policy.add_user(user_id)
-        
-        # Add group relationships
-        for group_id in data.get('groupIds', []):
-            policy.add_group(group_id)
-        
-        return policy
-
-<<<<<<< HEAD
+        )
+
     def get_policy_by_name(
         self, name: str, exact_match: bool = True
     ) -> Optional[PDPPolicy]:
-=======
-
-@dataclass
-class DatasetPDPPolicies(DomoSubEntity):
-    """Manager for all PDP policies associated with a dataset.
-    
-    This class provides high-level operations for managing the collection
-    of PDP policies that apply to a specific dataset.
-    
-    Attributes:
-        dataset_id: ID of the dataset these policies apply to
-        policies: List of PDP policies for this dataset
-        is_pdp_enabled: Whether PDP is enabled for this dataset
-    """
-    
-    dataset_id: Optional[str] = None
-    policies: List[PDPPolicy] = field(default_factory=list)
-    is_pdp_enabled: bool = False
-    
-    def add_policy(self, policy: PDPPolicy) -> None:
-        """Add a policy to this dataset."""
-        policy.dataset_id = self.dataset_id
-        self.policies.append(policy)
-    
-    def remove_policy(self, policy_id: str) -> None:
-        """Remove a policy from this dataset."""
-        self.policies = [p for p in self.policies if p.id != policy_id and p.filter_group_id != policy_id]
-    
-    def get_policy_by_id(self, policy_id: str) -> Optional[PDPPolicy]:
-        """Get a policy by its ID."""
-        return next(
-            (p for p in self.policies if p.id == policy_id or p.filter_group_id == policy_id),
-            None
-        )
-    
-    def get_policy_by_name(self, name: str, exact_match: bool = True) -> Optional[PDPPolicy]:
->>>>>>> cc427c8c
         """Get a policy by its name."""
         if exact_match:
             return next((p for p in self.policies if p.name == name), None)
         else:
-<<<<<<< HEAD
             return next(
                 (p for p in self.policies if name.lower() in p.name.lower()), None
             )
@@ -652,23 +466,10 @@
         """Get all policies that apply to a specific user."""
         applicable_policies = []
 
-=======
-            return next((p for p in self.policies if name.lower() in p.name.lower()), None)
-    
-    def get_active_policies(self) -> List[PDPPolicy]:
-        """Get all currently active policies."""
-        return [p for p in self.policies if p.is_active()]
-    
-    def get_policies_for_user(self, user_id: str) -> List[PDPPolicy]:
-        """Get all policies that apply to a specific user."""
-        applicable_policies = []
-        
->>>>>>> cc427c8c
         for policy in self.get_active_policies():
             user_relationships = policy.get_users()
             if any(rel.source_entity_id == user_id for rel in user_relationships):
                 applicable_policies.append(policy)
-<<<<<<< HEAD
 
         return applicable_policies
 
@@ -676,34 +477,16 @@
         """Get all policies that apply to a specific group."""
         applicable_policies = []
 
-=======
-        
-        return applicable_policies
-    
-    def get_policies_for_group(self, group_id: str) -> List[PDPPolicy]:
-        """Get all policies that apply to a specific group."""
-        applicable_policies = []
-        
->>>>>>> cc427c8c
         for policy in self.get_active_policies():
             group_relationships = policy.get_groups()
             if any(rel.source_entity_id == group_id for rel in group_relationships):
                 applicable_policies.append(policy)
-<<<<<<< HEAD
-
-=======
-        
->>>>>>> cc427c8c
         return applicable_policies
 
 
 __all__ = [
     "PDPOperator",
-<<<<<<< HEAD
     "PDPParameterType",
-=======
-    "PDPParameterType", 
->>>>>>> cc427c8c
     "PDPPolicyStatus",
     "PDPParameter",
     "PDPPolicy",
