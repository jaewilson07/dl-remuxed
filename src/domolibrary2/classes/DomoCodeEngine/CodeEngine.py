--- conflicted
+++ resolved
@@ -28,22 +28,13 @@
 import os
 from dataclasses import dataclass, field
 from enum import Enum
-<<<<<<< HEAD
-from typing import List, Optional
+from typing import list
 
 import httpx
 
 from ...client.auth import DomoAuth
 from ...client.entities import DomoEntity, DomoManager, DomoSubEntity
 from ...client.exceptions import ClassError
-=======
-from typing import list
-
-import httpx
-
-from ...client import exceptions as dmde
-from ...client.auth import DomoAuth
->>>>>>> 35d2b380
 from ...routes import codeengine as codeengine_routes
 from ...routes.codeengine.exceptions import (
     CodeEngine_CRUD_Error,
@@ -69,10 +60,10 @@
     def __init__(
         self,
         cls_instance=None,
-        package_id: Optional[str] = None,
-        version: Optional[str] = None,
-        message: Optional[str] = None,
-        domo_instance: Optional[str] = None,
+        package_id: str | None = None,
+        version: str | None = None,
+        message: str | None = None,
+        domo_instance: str | None = None,
     ):
         full_message = f"version {version} | {message}" if version else message
         super().__init__(
@@ -86,10 +77,10 @@
 @dataclass
 class DomoCodeEngine_PackageVersion(DomoSubEntity):
     """CodeEngine Package Version subentity.
-    
+
     Represents a specific version of a CodeEngine package with its code,
     configuration, and function definitions.
-    
+
     Attributes:
         auth: Authentication object
         package_id: ID of the parent package
@@ -106,49 +97,29 @@
         accounts_mapping: Account mapping configuration
         ml_model: ML model configuration
     """
-    
+
     auth: DomoAuth = field(repr=False)
     package_id: str
     version: str
-<<<<<<< HEAD
-    
-    language: Optional[str] = None
-    description: Optional[str] = None
-    createdby_id: Optional[int] = None
-    released_dt: Optional[dt.datetime] = None
-    configuration: Optional[dict] = None
-    
-    createdby: Optional[dmdu.DomoUser] = None
-    accounts_mapping: Optional[List[int]] = None
-    ml_model: Optional[List[str]] = None
-    
-    code: Optional[str] = field(repr=False, default=None)
-    functions: Optional[dict] = None
-    
-    Manifest: Optional[CodeEngineManifest] = field(default=None)
-
-    def _set_configuration(self, configuration: Optional[dict] = None):
-        """Set and parse configuration details.
-        
-        Args:
-            configuration: Configuration dict to set (optional)
-            
-        Returns:
-            self for method chaining
-            
-        Raises:
-            DomoCodeEngine_ConfigError: If configuration is invalid
-        """
-=======
-    language: str
-    description: str
-    createdby_id: int
-    released_dt: dt.datetime
-    configuration: dict
-
-    createdby: dmdu.DomoUser = None
-    accounts_mapping: list[int] = None
-    ml_model: list[str] = None
+
+    language: str | None = None
+    description: str | None = None
+    createdby_id: int | None = None
+    released_dt: dt.datetime | None = None
+    configuration: dict | None = None
+
+    createdby: dmdu.DomoUser | None = None
+    accounts_mapping: list[int] | None = None
+    ml_model: list[str] | None = None
+
+    code: str | None = field(repr=False, default=None)
+    functions: dict | None = None
+
+    Manifest: CodeEngineManifest | None = field(default=None)
+
+    createdby: dmdu.DomoUser | None = None
+    accounts_mapping: list[int] | None = None
+    ml_model: list[str] | None = None
 
     code: str = field(repr=False, default=None)
     # functions_ls: list[CodeEngineManifest_Function] = field(repr=False, default=None)
@@ -157,7 +128,6 @@
     Manifest: CodeEngineManifest = field(default=None)
 
     def _set_configuration(self, configuration=None):
->>>>>>> 35d2b380
         if configuration:
             self.configuration = configuration
 
@@ -174,8 +144,6 @@
 
         return self
 
-<<<<<<< HEAD
-=======
     # def set_functions(
     #     self,
     #     code: str = None,
@@ -227,25 +195,24 @@
     #         domo_instance=self.auth.domo_instance,
     #     )
 
->>>>>>> 35d2b380
     @classmethod
     def from_dict(
         cls,
         auth: DomoAuth,
         obj: dict,
         package_id: str,
-        language: Optional[str] = None,
+        language: str | None = None,
         is_supress_error: bool = True,
     ):
         """Create DomoCodeEngine_PackageVersion from API response.
-        
+
         Args:
             auth: Authentication object
             obj: API response dictionary
             package_id: Parent package ID
             language: Programming language (optional, will use obj value if not provided)
             is_supress_error: Whether to suppress configuration errors
-            
+
         Returns:
             DomoCodeEngine_PackageVersion instance
         """
@@ -270,7 +237,7 @@
         if domo_version.configuration:
             try:
                 domo_version._set_configuration()
-            except DomoCodeEngine_ConfigError as e:
+            except DomoCodeEngine_ConfigError:
                 if not is_supress_error:
                     raise
 
@@ -282,15 +249,15 @@
         auth: DomoAuth,
         package_id: str,
         version: str,
-        language: Optional[str] = None,
-        params: Optional[dict] = None,
+        language: str | None = None,
+        params: dict | None = None,
         debug_api: bool = False,
         debug_num_stacks_to_drop: int = 2,
         return_raw: bool = False,
-        session: Optional[httpx.AsyncClient] = None,
+        session: httpx.AsyncClient | None = None,
     ):
         """Retrieve a specific package version.
-        
+
         Args:
             auth: Authentication object
             package_id: Package identifier
@@ -301,10 +268,10 @@
             debug_num_stacks_to_drop: Stack frames to drop in logging
             return_raw: If True, return raw API response
             session: Optional httpx session
-            
+
         Returns:
             DomoCodeEngine_PackageVersion instance or ResponseGetData if return_raw=True
-            
+
         Raises:
             CodeEngine_GET_Error: If version retrieval fails
         """
@@ -333,25 +300,23 @@
         if not isinstance(other, DomoCodeEngine_PackageVersion):
             return False
 
-        return (
-            self.version == other.version and self.package_id == other.package_id
-        )
+        return self.version == other.version and self.package_id == other.package_id
 
     async def download_source_code(
         self,
         download_folder: str = "./EXPORT/codeengine",
-        file_name: Optional[str] = None,
+        file_name: str | None = None,
         debug_api: bool = False,
         replace_folder: bool = False,
     ):
         """Download the source code for this version to a file.
-        
+
         Args:
             download_folder: Folder to save the code
             file_name: Optional file name (auto-generated if not provided)
             debug_api: Enable API debugging
             replace_folder: Whether to replace existing folder
-            
+
         Returns:
             Path to the downloaded file
         """
@@ -389,17 +354,17 @@
 
     def export(
         self,
-        file_name: Optional[str] = None,
+        file_name: str | None = None,
         output_folder: str = "EXPORT/code_engine/",
         debug_prn: bool = False,
     ):
         """Export the source code to a file.
-        
+
         Args:
             file_name: Optional file name (defaults to package_id)
             output_folder: Output folder path
             debug_prn: Enable debug printing
-            
+
         Returns:
             Path to the exported file
         """
@@ -428,10 +393,10 @@
 @dataclass
 class DomoCodeEngine_Package(DomoEntity):
     """Domo CodeEngine Package entity.
-    
+
     Represents a CodeEngine package with versions and associated metadata.
     Packages contain executable code functions that can be deployed in Domo.
-    
+
     Attributes:
         id: Unique package identifier
         auth: Authentication object
@@ -449,33 +414,9 @@
         versions: List of DomoCodeEngine_PackageVersion instances
         owner: DomoUser instance of the package owner
     """
-    
+
     # Required DomoEntity attributes
     id: str
-<<<<<<< HEAD
-    auth: DomoAuth = field(repr=False)
-    raw: dict = field(default_factory=dict, repr=False)
-    
-    # Package-specific attributes
-    name: Optional[str] = None
-    description: Optional[str] = None
-    language: Optional[str] = None
-    environment: Optional[str] = None
-    availability: Optional[str] = None
-    owner_id: Optional[int] = None
-    created: Optional[dt.datetime] = None
-    last_modified: Optional[dt.datetime] = None
-    functions: List = field(default_factory=list)
-    
-    current_version: Optional[str] = None
-    versions: List["DomoCodeEngine_PackageVersion"] = field(default_factory=list)
-    owner: Optional[dmdu.DomoUser] = None
-
-    @property
-    def display_url(self) -> str:
-        """Generate the URL to display this package in the Domo interface."""
-        return f"https://{self.auth.domo_instance}.domo.com/appstore/manage/codeengine/{self.id}"
-=======
     name: str
     description: str
     language: str
@@ -489,7 +430,6 @@
     current_version: str = None
     versions: list[DomoCodeEngine_PackageVersion] = None
     owner: list[dmdu.DomoUser] = None
->>>>>>> 35d2b380
 
     def __post_init__(self):
         """Initialize package and set current version."""
@@ -507,17 +447,17 @@
     @classmethod
     def from_dict(cls, auth: DomoAuth, obj: dict):
         """Create DomoCodeEngine_Package from API response dictionary.
-        
+
         Args:
             auth: Authentication object
             obj: API response dictionary
-            
+
         Returns:
             DomoCodeEngine_Package instance
         """
         package_id = str(obj.get("id"))
         language = obj.get("language")
-        
+
         # Parse versions if present
         versions = []
         if obj.get("versions"):
@@ -552,14 +492,14 @@
         cls,
         auth: DomoAuth,
         package_id: str,
-        params: Optional[dict] = None,
+        params: dict | None = None,
         return_raw: bool = False,
         debug_api: bool = False,
         debug_num_stacks_to_drop: int = 2,
-        session: Optional[httpx.AsyncClient] = None,
+        session: httpx.AsyncClient | None = None,
     ):
         """Retrieve a CodeEngine package by ID.
-        
+
         Args:
             auth: Authentication object
             package_id: Package identifier
@@ -568,10 +508,10 @@
             debug_api: Enable API debugging
             debug_num_stacks_to_drop: Stack frames to drop in logging
             session: Optional httpx session
-            
+
         Returns:
             DomoCodeEngine_Package instance or ResponseGetData if return_raw=True
-            
+
         Raises:
             CodeEngine_GET_Error: If package retrieval fails
         """
@@ -584,7 +524,7 @@
             parent_class=cls.__name__,
             debug_num_stacks_to_drop=debug_num_stacks_to_drop,
         )
-        
+
         if return_raw:
             return res
 
@@ -600,18 +540,18 @@
         self,
         debug_api: bool = False,
         debug_num_stacks_to_drop: int = 2,
-        session: Optional[httpx.AsyncClient] = None,
+        session: httpx.AsyncClient | None = None,
     ) -> "DomoCodeEngine_PackageVersion":
         """Get the current (latest) version of this package.
-        
+
         Args:
             debug_api: Enable API debugging
             debug_num_stacks_to_drop: Stack frames to drop in logging
             session: Optional httpx session
-            
+
         Returns:
             DomoCodeEngine_PackageVersion instance
-            
+
         Raises:
             DomoCodeEngine_ConfigError: If no current version found
         """
@@ -639,15 +579,15 @@
         self,
         debug_api: bool = False,
         debug_num_stacks_to_drop: int = 2,
-        session: Optional[httpx.AsyncClient] = None,
-    ) -> Optional[dmdu.DomoUser]:
+        session: httpx.AsyncClient | None = None,
+    ) -> dmdu.DomoUser | None:
         """Get the owner (user) of this package.
-        
+
         Args:
             debug_api: Enable API debugging
             debug_num_stacks_to_drop: Stack frames to drop in logging
             session: Optional httpx session
-            
+
         Returns:
             DomoUser instance or None if owner_id not set
         """
@@ -668,31 +608,31 @@
 @dataclass
 class DomoCodeEngine_Packages(DomoManager):
     """Manager class for CodeEngine package collections.
-    
+
     Provides methods to retrieve, search, and manage multiple CodeEngine packages.
-    
+
     Attributes:
         auth: Authentication object
     """
-    
+
     auth: DomoAuth = field(repr=False)
 
     async def get(
         self,
         debug_api: bool = False,
         debug_num_stacks_to_drop: int = 2,
-        session: Optional[httpx.AsyncClient] = None,
-    ) -> List[DomoCodeEngine_Package]:
+        session: httpx.AsyncClient | None = None,
+    ) -> list[DomoCodeEngine_Package]:
         """Get all CodeEngine packages.
-        
+
         Args:
             debug_api: Enable API debugging
             debug_num_stacks_to_drop: Stack frames to drop in logging
             session: Optional httpx session
-            
+
         Returns:
             List of DomoCodeEngine_Package instances
-            
+
         Raises:
             CodeEngine_GET_Error: If package retrieval fails
         """
@@ -714,19 +654,19 @@
         name: str,
         debug_api: bool = False,
         debug_num_stacks_to_drop: int = 2,
-        session: Optional[httpx.AsyncClient] = None,
-    ) -> List[DomoCodeEngine_Package]:
+        session: httpx.AsyncClient | None = None,
+    ) -> list[DomoCodeEngine_Package]:
         """Search for packages by name.
-        
+
         Args:
             name: Package name to search for (case-insensitive partial match)
             debug_api: Enable API debugging
             debug_num_stacks_to_drop: Stack frames to drop in logging
             session: Optional httpx session
-            
+
         Returns:
             List of matching DomoCodeEngine_Package instances
-            
+
         Raises:
             SearchCodeEngine_NotFound: If no packages match the search
         """
@@ -737,9 +677,7 @@
         )
 
         matches = [
-            pkg
-            for pkg in all_packages
-            if name.lower() in (pkg.name or "").lower()
+            pkg for pkg in all_packages if name.lower() in (pkg.name or "").lower()
         ]
 
         if not matches:
@@ -752,27 +690,27 @@
 
 class CodeEngine_PackageAnalyzer:
     """Utility class for bidirectional Python <-> CodeEngine package conversion.
-    
+
     This class provides tools to:
     - Parse Python files into CodeEngine-compatible format
     - Convert CodeEngine packages back to Python files
     - Validate package manifests
     - Deploy new versions from Python code
-    
+
     Future Implementation:
         - from_python_file(): Parse .py file into CodeEngine manifest
         - to_python_file(): Export CodeEngine package as formatted .py
         - validate_manifest(): Validate package structure
         - deploy_version(): Deploy new version from Python file
     """
-    
+
     def __init__(self, auth: DomoAuth):
         """Initialize the analyzer.
-        
+
         Args:
             auth: Authentication object for API calls
         """
         self.auth = auth
-    
+
     # TODO: Implement analyzer methods in Phase 3
     # See Manifest_Function.py for existing AST parsing logic to integrate