"""Authentication routes and error handling for Domo API access.

This module provides authentication functions and custom exception classes
for various Domo authentication methods including username/password,
developer tokens, and access tokens.
"""

__all__ = [
    "AuthError",
    "InvalidCredentialsError",
    "AccountLockedError",
    "InvalidAuthTypeError",
    "InvalidInstanceError",
    "NoAccessTokenReturned",
    "get_full_auth",
    "get_developer_auth",
    "who_am_i",
    "elevate_user_otp",
]

from typing import Any, List, Optional

import httpx
<<<<<<< HEAD
from dc_logger.decorators import LogDecoratorConfig, log_call
=======
from dc_logger.decorators import log_call, LogDecoratorConfig
>>>>>>> cf4a8fcc

from ..client import response as rgd
from ..client.exceptions import AuthError, RouteError
from ..utils.logging import ResponseGetDataProcessor


class InvalidCredentialsError(RouteError):
    """Raised when invalid credentials are provided to the API."""

    def __init__(self, res=None, **kwargs):
        super().__init__(
            res=res,
            message="Invalid credentials provided",
            **kwargs,
        )


class AccountLockedError(RouteError):
    """Raised when the user account is locked."""

    def __init__(self, res=None, **kwargs):
        super().__init__(
            res=res,
            message="User account is locked",
            **kwargs,
        )


class InvalidAuthTypeError(RouteError):
    """Raised when an invalid authentication type is used for an API call."""

    def __init__(
        self,
        res=None,
        required_auth_type: Optional[Any] = None,
        required_auth_type_ls: Optional[List[Any]] = None,
        **kwargs,
    ):
        # Convert class types to strings
        if required_auth_type:
            required_types = [required_auth_type.__name__]
        elif required_auth_type_ls:
            required_types = [auth_type.__name__ for auth_type in required_auth_type_ls]
        else:
            required_types = ["Unknown"]

        # Build message
        auth_list = ", ".join(required_types)
        message = f"This API requires: {auth_list}"

        super().__init__(
            res=res,
            message=message,
            **kwargs,
        )


class InvalidInstanceError(RouteError):
    """Raised when an invalid Domo instance is provided."""

    def __init__(self, res=None, domo_instance: Optional[str] = None, **kwargs):
        message = (
            f"Invalid Domo instance: {domo_instance}"
            if domo_instance
            else "Invalid Domo instance"
        )

        super().__init__(
            res=res,
            message=message,
            **kwargs,
        )


class NoAccessTokenReturned(RouteError):
    """Raised when no access token is returned from the authentication API."""

    def __init__(self, res=None, **kwargs):
        super().__init__(
            res=res,
            message="No access token returned from authentication API",
            **kwargs,
        )


@log_call(
    level_name="route",
<<<<<<< HEAD
    config=LogDecoratorConfig(result_processor=ResponseGetDataProcessor()),
=======
    config=LogDecoratorConfig(result_processor=ResponseGetDataProcessor())
>>>>>>> cf4a8fcc
)
async def get_full_auth(
    domo_instance: str,  # domo_instance.domo.com
    domo_username: str,  # email address
    domo_password: str,
    auth: Optional[Any] = None,
    session: Optional[httpx.AsyncClient] = None,
    debug_api: bool = False,
    parent_class: Optional[str] = None,
    debug_num_stacks_to_drop: int = 1,
    return_raw: bool = False,
) -> rgd.ResponseGetData:
    """Authenticate using username and password to retrieve a full_auth access token.

    This function uses Domo's standard username/password authentication to obtain
    a session token that can be used for subsequent API calls.

    Args:
        domo_instance (str): The Domo instance identifier
        domo_username (str): User's email address
        domo_password (str): User's password
        auth (Optional[Any]): Existing auth object (optional)
        session (Optional[httpx.AsyncClient]): HTTP client session to use
        debug_api (bool): Whether to enable API debugging
        parent_class (Optional[str]): Name of calling class for debugging
        debug_num_stacks_to_drop (int): Number of stack frames to drop for debugging
        return_raw (bool): Whether to return raw response without processing

    Returns:
        rgd.ResponseGetData: Response containing session token or error information

    Raises:
        InvalidInstanceError: If the Domo instance is invalid
        InvalidCredentialsError: If credentials are invalid or missing session token
        AccountLockedError: If the user account is locked
        NoAccessTokenReturned: If no access token is returned from the API
    """

    from ..client import get_data as gd

    domo_instance = domo_instance or (auth.domo_instance if auth else "")

    url = f"https://{domo_instance}.domo.com/api/content/v2/authentication"

    body = {
        "method": "password",
        "emailAddress": domo_username,
        "password": domo_password,
    }

    res = await gd.get_data(
        auth=auth,  # type: ignore  # Auth can be None for authentication endpoints
        method="POST",
        url=url,
        body=body,
        debug_api=debug_api,
        num_stacks_to_drop=debug_num_stacks_to_drop,
        parent_class=parent_class,
        session=session,
        return_raw=return_raw,
    )

    if return_raw:
        # Type assertion for raw return
        return res  # type: ignore

    # Validate response type
    if not isinstance(res, rgd.ResponseGetData):
        raise TypeError(f"Expected ResponseGetData, got {type(res)}")

    # Handle specific error cases
    if res.status == 403 and res.response == "Forbidden":
        raise InvalidInstanceError(res=res, domo_instance=domo_instance)

    if res.is_success and isinstance(res.response, dict):
        reason = res.response.get("reason")

        if reason == "INVALID_CREDENTIALS":
            res.is_success = False
            raise InvalidCredentialsError(res=res)

        if reason == "ACCOUNT_LOCKED":
            res.is_success = False
            raise AccountLockedError(res=res)

        # Check for empty response
        if res.response == {} or res.response == "":
            res.is_success = False
            raise NoAccessTokenReturned(res=res)

    # Validate session token presence
    if isinstance(res.response, dict) and not res.response.get("sessionToken"):
        res.is_success = False
        raise InvalidCredentialsError(res=res)

    return res


@log_call(
    level_name="route",
<<<<<<< HEAD
    config=LogDecoratorConfig(result_processor=ResponseGetDataProcessor()),
=======
    config=LogDecoratorConfig(result_processor=ResponseGetDataProcessor())
>>>>>>> cf4a8fcc
)
async def get_developer_auth(
    domo_client_id: str,
    domo_client_secret: str,
    auth: Optional[Any] = None,
    session: Optional[httpx.AsyncClient] = None,
    debug_api: bool = False,
    parent_class: Optional[str] = None,
    debug_num_stacks_to_drop: int = 1,
    return_raw: bool = False,
) -> rgd.ResponseGetData:
    """Authenticate using OAuth2 client credentials for developer APIs.

    This function is specifically for authenticating against APIs documented
    under developer.domo.com using OAuth2 client credentials flow.

    Args:
        domo_client_id (str): OAuth2 client ID from developer app registration
        domo_client_secret (str): OAuth2 client secret
        auth (Optional[Any]): Existing auth object (optional)
        session (Optional[httpx.AsyncClient]): HTTP client session to use
        debug_api (bool): Whether to enable API debugging
        parent_class (Optional[str]): Name of calling class for debugging
        debug_num_stacks_to_drop (int): Number of stack frames to drop for debugging
        return_raw (bool): Whether to return raw response without processing

    Returns:
        rgd.ResponseGetData: Response containing access token or error information

    Raises:
        InvalidCredentialsError: If the client credentials are invalid
    """

    from ..client import get_data as gd

    url = "https://api.domo.com/oauth/token?grant_type=client_credentials"

    # Create session with basic auth if not provided
    if session is None:
        session = httpx.AsyncClient(
            auth=httpx.BasicAuth(domo_client_id, domo_client_secret)
        )

    res = await gd.get_data(
        method="GET",
        url=url,
        session=session,
        debug_api=debug_api,
        auth=auth,  # type: ignore  # Auth can be None for authentication endpoints
        num_stacks_to_drop=debug_num_stacks_to_drop,
        parent_class=parent_class,
        return_raw=return_raw,
    )

    if return_raw:
        # Type assertion for raw return
        return res  # type: ignore

    # Validate response type
    if not isinstance(res, rgd.ResponseGetData):
        raise TypeError(f"Expected ResponseGetData, got {type(res)}")

    # Handle authentication errors
    if res.status == 401 and res.response == "Unauthorized":
        res.is_success = False
        raise InvalidCredentialsError(res=res)

    return res


@log_call(
    level_name="route",
<<<<<<< HEAD
    config=LogDecoratorConfig(result_processor=ResponseGetDataProcessor()),
=======
    config=LogDecoratorConfig(result_processor=ResponseGetDataProcessor())
>>>>>>> cf4a8fcc
)
async def who_am_i(
    auth: Any,
    session: Optional[httpx.AsyncClient] = None,
    parent_class: Optional[str] = None,
    debug_num_stacks_to_drop: int = 0,
    debug_api: bool = False,
    return_raw: bool = False,
) -> rgd.ResponseGetData:
    """Validate authentication against the 'me' API endpoint.

    This function validates the authentication token by calling Domo's user 'me' API.
    This is the same authentication test the Domo Java CLI uses.

    Args:
        auth (Any): Authentication object containing domo_instance and auth tokens
        session (Optional[httpx.AsyncClient]): HTTP client session to use
        parent_class (Optional[str]): Name of calling class for debugging
        debug_num_stacks_to_drop (int): Number of stack frames to drop for debugging
        debug_api (bool): Whether to enable API debugging
        return_raw (bool): Whether to return raw response without processing

    Returns:
        rgd.ResponseGetData: Response containing user information or error details

    Raises:
        InvalidInstanceError: If the Domo instance is invalid (403 Forbidden)
        InvalidCredentialsError: If the authentication token is invalid
    """

    from ..client import get_data as gd

    url = f"https://{auth.domo_instance}.domo.com/api/content/v2/users/me"

    res = await gd.get_data(
        auth=auth,
        url=url,
        method="GET",
        debug_api=debug_api,
        num_stacks_to_drop=debug_num_stacks_to_drop,
        parent_class=parent_class,
        session=session,
        return_raw=return_raw,
    )

    if not res.is_success:
        # The @log_call decorator will handle error logging automatically
        pass

    if return_raw:
        # Type assertion for raw return
        return res  # type: ignore

    # Validate response type
    if not isinstance(res, rgd.ResponseGetData):
        raise TypeError(f"Expected ResponseGetData, got {type(res)}")

    # Handle specific error cases
    if res.status == 403 and res.response == "Forbidden":
        raise InvalidInstanceError(res=res)

    if res.status == 401 and res.response == "Unauthorized":
        res.is_success = False  # Fix typo: was is_sucess

    if not res.is_success:
        raise InvalidCredentialsError(res=res)

    return res


@log_call(
    level_name="route",
<<<<<<< HEAD
    config=LogDecoratorConfig(result_processor=ResponseGetDataProcessor()),
=======
    config=LogDecoratorConfig(result_processor=ResponseGetDataProcessor())
>>>>>>> cf4a8fcc
)
async def elevate_user_otp(
    auth: Any,
    one_time_password: str,
    user_id: Optional[str] = None,
    debug_api: bool = False,
    debug_num_stacks_to_drop: int = 1,
    session: Optional[httpx.AsyncClient] = None,
    parent_class: Optional[str] = None,
) -> rgd.ResponseGetData:
    """Elevate authentication using a one-time password (OTP).

    This function is used when multi-factor authentication is enabled and
    an additional OTP verification step is required.

    Args:
        auth (Any): Authentication object containing domo_instance and tokens
        one_time_password (str): The OTP code for authentication elevation
        user_id (Optional[str]): User ID (will be retrieved from auth if not provided)
        debug_api (bool): Whether to enable API debugging
        debug_num_stacks_to_drop (int): Number of stack frames to drop for debugging
        session (Optional[httpx.AsyncClient]): HTTP client session to use
        parent_class (Optional[str]): Name of calling class for debugging

    Returns:
        rgd.ResponseGetData: Response from the OTP elevation request

    Raises:
        InvalidCredentialsError: If the OTP is invalid or elevation fails
    """
    from ..client import get_data as gd

    # Get user_id from auth if not provided
    if not auth.user_id and not user_id:
        await auth.who_am_i()

    user_id = user_id or auth.user_id

    url = f"https://{auth.domo_instance}.domo.com/api/identity/v1/authentication/elevations/{user_id}"

    body = {"timeBasedOneTimePassword": one_time_password}

    res = await gd.get_data(
        auth=auth,
        method="PUT",
        url=url,
        body=body,
        debug_api=debug_api,
        num_stacks_to_drop=debug_num_stacks_to_drop,
        parent_class=parent_class,
        session=session,
    )

    # Validate response type
    if not isinstance(res, rgd.ResponseGetData):
        raise TypeError(f"Expected ResponseGetData, got {type(res)}")

    if not res.is_success:
        raise InvalidCredentialsError(res=res)

    return res<|MERGE_RESOLUTION|>--- conflicted
+++ resolved
@@ -18,14 +18,10 @@
     "elevate_user_otp",
 ]
 
-from typing import Any, List, Optional
+from typing import Any, Optional
 
 import httpx
-<<<<<<< HEAD
 from dc_logger.decorators import LogDecoratorConfig, log_call
-=======
-from dc_logger.decorators import log_call, LogDecoratorConfig
->>>>>>> cf4a8fcc
 
 from ..client import response as rgd
 from ..client.exceptions import AuthError, RouteError
@@ -61,7 +57,7 @@
         self,
         res=None,
         required_auth_type: Optional[Any] = None,
-        required_auth_type_ls: Optional[List[Any]] = None,
+        required_auth_type_ls: Optional[list[Any]] = None,
         **kwargs,
     ):
         # Convert class types to strings
@@ -113,11 +109,7 @@
 
 @log_call(
     level_name="route",
-<<<<<<< HEAD
     config=LogDecoratorConfig(result_processor=ResponseGetDataProcessor()),
-=======
-    config=LogDecoratorConfig(result_processor=ResponseGetDataProcessor())
->>>>>>> cf4a8fcc
 )
 async def get_full_auth(
     domo_instance: str,  # domo_instance.domo.com
@@ -218,11 +210,7 @@
 
 @log_call(
     level_name="route",
-<<<<<<< HEAD
     config=LogDecoratorConfig(result_processor=ResponseGetDataProcessor()),
-=======
-    config=LogDecoratorConfig(result_processor=ResponseGetDataProcessor())
->>>>>>> cf4a8fcc
 )
 async def get_developer_auth(
     domo_client_id: str,
@@ -295,11 +283,7 @@
 
 @log_call(
     level_name="route",
-<<<<<<< HEAD
     config=LogDecoratorConfig(result_processor=ResponseGetDataProcessor()),
-=======
-    config=LogDecoratorConfig(result_processor=ResponseGetDataProcessor())
->>>>>>> cf4a8fcc
 )
 async def who_am_i(
     auth: Any,
@@ -372,11 +356,7 @@
 
 @log_call(
     level_name="route",
-<<<<<<< HEAD
     config=LogDecoratorConfig(result_processor=ResponseGetDataProcessor()),
-=======
-    config=LogDecoratorConfig(result_processor=ResponseGetDataProcessor())
->>>>>>> cf4a8fcc
 )
 async def elevate_user_otp(
     auth: Any,
