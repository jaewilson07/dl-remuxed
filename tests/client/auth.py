<<<<<<< HEAD
import domolibrary2.client.auth as dmda
=======
"""
Comprehensive tests for domolibrary2.client.auth using the test harness.
"""

import pytest
import asyncio
from unittest.mock import AsyncMock, patch
>>>>>>> ccaaa05c
from dotenv import load_dotenv
import os

import domolibrary2.client.auth as dmda
from domolibrary2.client.response import ResponseGetData, RequestMetadata
from domolibrary2.client.exceptions import AuthError, InvalidCredentialsError
from tests.tools.test_harness import (
    RouteTestHarness,
    TestScenario,
    MockResponse,
    RouteTestBuilder,
    PytestRouteTestCase,
    IntegrationTestHarness,
)

load_dotenv()


async def test_domo_auth_who_am_i():
    """Test DomoAuth who_am_i method."""
    domo_auth = dmda.DomoTokenAuth(
        domo_access_token=os.getenv("DOMO_ACCESS_TOKEN"),
        domo_instance=os.getenv("DOMO_INSTANCE"),
    )

    res = await domo_auth.who_am_i()

    return res.is_success<|MERGE_RESOLUTION|>--- conflicted
+++ resolved
@@ -1,6 +1,3 @@
-<<<<<<< HEAD
-import domolibrary2.client.auth as dmda
-=======
 """
 Comprehensive tests for domolibrary2.client.auth using the test harness.
 """
@@ -8,7 +5,7 @@
 import pytest
 import asyncio
 from unittest.mock import AsyncMock, patch
->>>>>>> ccaaa05c
+import domolibrary2.client.auth as dmda
 from dotenv import load_dotenv
 import os
 
