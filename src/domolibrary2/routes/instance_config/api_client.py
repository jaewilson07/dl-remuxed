"""
Instance Config API Client Route Functions

This module provides functions for managing Domo API clients (developer tokens)
including retrieval, creation, and revocation operations.

Functions:
    get_api_clients: Retrieve all API clients for the authenticated instance
    get_client_by_id: Retrieve a specific API client by ID
    create_api_client: Create a new API client with specified scopes
    revoke_api_client: Revoke an existing API client

Enums:
    ApiClient_ScopeEnum: Valid scopes for API client access
"""

import datetime as dt
from enum import Enum
from typing import List, Optional

import httpx

<<<<<<< HEAD
from ...client import get_data as gd, response as rgd
from ...client.auth import DomoAuth, DomoFullAuth
from ...client.entities import DomoEnumMixin
=======
from domolibrary2.client.exceptions import RouteError

from ...client import (
    get_data as gd,
    response as rgd,
)
from ...client.auth import DomoAuth, DomoFullAuth
from ...entities.base import DomoEnumMixin
>>>>>>> ccaaa05c
from .exceptions import ApiClient_CRUD_Error, ApiClient_GET_Error, ApiClient_RevokeError


class ApiClient_ScopeEnum(DomoEnumMixin, Enum):
    """
    Valid scopes for API client access.

    Scopes define what resources and operations an API client can access.
    Multiple scopes can be assigned to a single API client.
    """

    DATA = "data"
    WORKFLOW = "workflow"
    AUDIT = "audit"
    BUZZ = "buzz"
    USER = "user"
    ACCOUNT = "account"
    DASHBOARD = "dashboard"


class InvalidAuthType(RouteError):
    def __init__(self, res: rgd.ResponseGetData = None, message=None):
        super().__init__(res=res, message=message)


@gd.route_function
async def get_api_clients(
    auth: DomoAuth,
    session: Optional[httpx.AsyncClient] = None,
    debug_api: bool = False,
    debug_num_stacks_to_drop: int = 1,
    parent_class: Optional[str] = None,
    return_raw: bool = False,
) -> rgd.ResponseGetData:
    """
    Retrieve all API clients (developer tokens) for the authenticated instance.

    Fetches a list of all API clients associated with the current Domo instance.
    Each client includes metadata such as name, description, scopes, and ID.

    Args:
        auth: Authentication object containing instance and credentials
        session: Optional HTTP client session for connection reuse
        debug_api: Enable detailed API request/response logging
        debug_num_stacks_to_drop: Number of stack frames to omit in debug output
        parent_class: Name of calling class for debugging context
        return_raw: Return raw API response without processing

    Returns:
        ResponseGetData object containing list of API clients

    Raises:
        ApiClient_GET_Error: If API client retrieval fails
    """
    url = f"https://{auth.domo_instance}.domo.com/api/identity/v1/developer-tokens"

    res = await gd.get_data(
        url=url,
        method="GET",
        auth=auth,
        debug_api=debug_api,
        parent_class=parent_class,
        num_stacks_to_drop=debug_num_stacks_to_drop,
        session=session,
    )

    if return_raw:
        return res

    if not res.is_success:
        raise ApiClient_GET_Error(res=res)

    # API response change 6/10/2025
    # res.response = res.response["entries"]

    return res


@gd.route_function
async def get_client_by_id(
    auth: DomoAuth,
    client_id: int,
    session: Optional[httpx.AsyncClient] = None,
    debug_api: bool = False,
    debug_num_stacks_to_drop: int = 1,
    parent_class: Optional[str] = None,
    return_raw: bool = False,
) -> rgd.ResponseGetData:
    """
    Retrieve a specific API client by its ID.

    Fetches details of a single API client identified by the provided client_id.
    This function internally calls get_api_clients and filters the results.

    Args:
        auth: Authentication object containing instance and credentials
        client_id: Unique identifier for the API client
        session: Optional HTTP client session for connection reuse
        debug_api: Enable detailed API request/response logging
        debug_num_stacks_to_drop: Number of stack frames to omit in debug output
        parent_class: Name of calling class for debugging context
        return_raw: Return raw API response without processing

    Returns:
        ResponseGetData object containing the specific API client data

    Raises:
        ApiClient_GET_Error: If API client retrieval fails
        StopIteration: If no client with the specified ID is found
    """
    res = await get_api_clients(
        auth=auth,
        debug_api=debug_api,
        debug_num_stacks_to_drop=debug_num_stacks_to_drop + 1,
        session=session,
        parent_class=parent_class,
    )

    if return_raw:
        return res

    client = next(obj for obj in res.response if obj.get("id") == int(client_id))
    res.response = client
    return res


@gd.route_function
async def create_api_client(
    auth: DomoFullAuth,  # username and password (full) auth required for this API
    client_name: str,
    client_description: str = f"generated via DL {str(dt.date.today()).replace('-', '')}",
    scope: Optional[List[ApiClient_ScopeEnum]] = None,  # defaults to [data, audit]
    session: Optional[httpx.AsyncClient] = None,
    debug_api: bool = False,
    debug_num_stacks_to_drop: int = 1,
    parent_class: Optional[str] = None,
    return_raw: bool = False,
) -> rgd.ResponseGetData:
    """
    Create a new API client (developer token) with specified scopes.

    Creates a new API client with the provided name, description, and scopes.
    This operation requires DomoFullAuth (username and password authentication).

    Args:
        auth: DomoFullAuth object (username and password required)
        client_name: Name for the new API client
        client_description: Optional description for the API client
        scope: List of ApiClient_ScopeEnum values, defaults to [data, audit]
        session: Optional HTTP client session for connection reuse
        debug_api: Enable detailed API request/response logging
        debug_num_stacks_to_drop: Number of stack frames to omit in debug output
        parent_class: Name of calling class for debugging context
        return_raw: Return raw API response without processing

    Returns:
        ResponseGetData object containing the newly created API client data

    Raises:
        InvalidAuthTypeError: If auth is not DomoFullAuth
        ApiClient_CRUD_Error: If API client creation fails
    """
    if not isinstance(auth, DomoFullAuth):
        raise InvalidAuthType(
            message=f"required auth type {DomoFullAuth.__class__.__name__}"
        )

    if scope and isinstance(scope, list) and isinstance(scope[0], ApiClient_ScopeEnum):
        scope = [sc.value for sc in scope]

    if not scope:
        scope = ["data", "audit"]

    url = "https://api.domo.com/clients"

    headers = {"X-DOMO-CustomerDomain": f"{auth.domo_instance}.domo.com"}

    res = await gd.get_data(
        url=url,
        method="POST",
        auth=auth,
        body={"name": client_name, "description": client_description, "scope": scope},
        headers=headers,
        debug_api=debug_api,
        parent_class=parent_class,
        num_stacks_to_drop=debug_num_stacks_to_drop,
        session=session,
    )

    if return_raw:
        return res

    if not res.is_success:
        if res.status == 400:
            raise ApiClient_CRUD_Error(
                operation="create",
                res=res,
                message=f"{res.response} -- does the client already exist?",
            )

        # if res.status == 403: # invalid auth type, but will be caught by the earlier test

        raise ApiClient_CRUD_Error(operation="create", res=res)

    return res


@gd.route_function
async def revoke_api_client(
    auth: DomoAuth,
    client_id: str,
    session: Optional[httpx.AsyncClient] = None,
    debug_api: bool = False,
    debug_num_stacks_to_drop: int = 1,
    parent_class: Optional[str] = None,
    return_raw: bool = False,
) -> rgd.ResponseGetData:
    """
    Revoke (delete) an existing API client by its ID.

    Permanently revokes an API client, invalidating its credentials and
    preventing further API access.

    Args:
        auth: Authentication object containing instance and credentials
        client_id: Unique identifier for the API client to revoke
        session: Optional HTTP client session for connection reuse
        debug_api: Enable detailed API request/response logging
        debug_num_stacks_to_drop: Number of stack frames to omit in debug output
        parent_class: Name of calling class for debugging context
        return_raw: Return raw API response without processing

    Returns:
        ResponseGetData object with confirmation message

    Raises:
        ApiClient_RevokeError: If API client revocation fails
    """
    url = f"https://{auth.domo_instance}.domo.com/api/identity/v1/developer-tokens/{client_id}"

    res = await gd.get_data(
        url=url,
        method="DELETE",
        auth=auth,
        debug_api=debug_api,
        parent_class=parent_class,
        num_stacks_to_drop=debug_num_stacks_to_drop,
        session=session,
    )

    if return_raw:
        return res

    if not res.is_success:
        if res.status == 400:
            raise ApiClient_RevokeError(
                client_id=client_id,
                res=res,
                message=f"Error revoking client {client_id}, validate that it exists.",
            )
        raise ApiClient_RevokeError(client_id=client_id, res=res)

    res.response = f"client {client_id} revoked"

    return res<|MERGE_RESOLUTION|>--- conflicted
+++ resolved
@@ -20,11 +20,6 @@
 
 import httpx
 
-<<<<<<< HEAD
-from ...client import get_data as gd, response as rgd
-from ...client.auth import DomoAuth, DomoFullAuth
-from ...client.entities import DomoEnumMixin
-=======
 from domolibrary2.client.exceptions import RouteError
 
 from ...client import (
@@ -33,7 +28,6 @@
 )
 from ...client.auth import DomoAuth, DomoFullAuth
 from ...entities.base import DomoEnumMixin
->>>>>>> ccaaa05c
 from .exceptions import ApiClient_CRUD_Error, ApiClient_GET_Error, ApiClient_RevokeError
 
 
