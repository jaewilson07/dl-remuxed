--- conflicted
+++ resolved
@@ -64,13 +64,8 @@
     def __init__(
         self,
         cls_instance,
-<<<<<<< HEAD
-        domo_instance: str,
-        message: str = "No users found matching search criteria",
-=======
         message: str = "No users found matching search criteria",
         domo_instance: str = None,
->>>>>>> f23788ed
     ):
         super().__init__(
             cls_instance=cls_instance,
@@ -190,11 +185,7 @@
             id=obj["id"],
             display_name=obj.get("displayName"),
             auth=auth,
-<<<<<<< HEAD
             Relations=None,  # type: ignore
-=======
-            Relations=None,
->>>>>>> f23788ed
             raw=obj,
         )
 
@@ -220,11 +211,7 @@
     async def get_by_id(
         cls,
         auth: DomoAuth,
-<<<<<<< HEAD
-        id: str,
-=======
         user_id: str,
->>>>>>> f23788ed
         return_raw: bool = False,
         debug_api: bool = False,
         debug_num_stacks_to_drop=2,
@@ -249,7 +236,7 @@
 
         res = await user_routes.get_by_id(
             auth=auth,
-            id=id,
+            user_id=user_id,
             debug_api=debug_api,
             debug_num_stacks_to_drop=debug_num_stacks_to_drop,
             session=session,
@@ -371,11 +358,7 @@
         display_name,
         email_address,
         role: Any,  # DomoRole - will use default role if none provided
-<<<<<<< HEAD
         password: Optional[str] = None,
-=======
-        password: str = None,
->>>>>>> f23788ed
         send_password_reset_email: bool = False,
         debug_api: bool = False,
         debug_num_stacks_to_drop: int = 2,
@@ -384,11 +367,7 @@
         """class method that creates a new Domo user"""
 
         if not role:
-<<<<<<< HEAD
             from .DomoInstanceConfig.role import DomoRoles
-=======
-            from .DomoInstanceConfig.Role import DomoRoles
->>>>>>> f23788ed
 
             role = DomoRoles(auth=auth).get_default_role(session=session)
 
@@ -404,19 +383,11 @@
 
         domo_user = await DomoUser.get_by_id(
             auth=auth,
-<<<<<<< HEAD
             id=res.response.get("id") or res.response.get("userId"),
             session=session,
         )
 
         if password and domo_user:
-=======
-            user_id=res.response.get("id") or res.response.get("userId"),
-            session=session,
-        )
-
-        if password:
->>>>>>> f23788ed
             await domo_user.reset_password(
                 new_password=password, session=session, debug_api=debug_api
             )
@@ -424,11 +395,7 @@
         elif send_password_reset_email and domo_user:
             await domo_user.request_password_reset(
                 domo_instance=auth.domo_instance,
-<<<<<<< HEAD
-                email=domo_user.email_address or "",
-=======
                 email=domo_user.email_address,
->>>>>>> f23788ed
                 session=session,
                 debug_api=debug_api,
             )
@@ -673,8 +640,8 @@
 
     @staticmethod
     def _util_match_domo_users_to_emails(
-        domo_users: list[DomoUser], user_email_ls: list[str]
-    ) -> list:
+        domo_users: List[DomoUser], user_email_ls: List[str]
+    ) -> List[DomoUser]:
         """pass in an array of user emails to match against an array of Domo User"""
 
         return [
@@ -687,8 +654,8 @@
 
     @staticmethod
     def _util_match_users_obj_to_emails(
-        user_ls: list[dict], user_email_ls: list[str]
-    ) -> list:
+        user_ls: List[dict], user_email_ls: List[str]
+    ) -> List:
         """pass in an array of user emails to match against an array of Domo User"""
 
         return [
@@ -704,11 +671,7 @@
         return_raw: bool = False,
         debug_api: bool = False,
         debug_num_stacks_to_drop=2,
-<<<<<<< HEAD
-        session: Optional[httpx.AsyncClient] = None,
-=======
-        session: httpx.AsyncClient = None,
->>>>>>> f23788ed
+        session: Optional[httpx.AsyncClient] = None,
         **kwargs,
     ) -> List[DomoUser]:
         """retrieves all users from Domo"""
@@ -729,7 +692,7 @@
 
     async def search_by_email(
         self,
-        email: Union[str, list],
+        email: Union[str, List[str]],
         only_allow_one: bool = True,
         debug_api: bool = False,
         debug_num_stacks_to_drop=2,
@@ -777,7 +740,7 @@
 
     async def search_by_id(
         self,
-        user_ids: list[str],  # can search for one or multiple users
+        user_ids: List[str],  # can search for one or multiple users
         suppress_no_results_error: bool = False,
         only_allow_one: bool = True,
         debug_num_stacks_to_drop=2,
@@ -840,13 +803,8 @@
     async def upsert(
         self,
         email_address: str,
-<<<<<<< HEAD
         display_name: Optional[str] = None,
         role: Optional[Any] = None,  # DomoRole
-=======
-        display_name: str = None,
-        role: Any = None,  # DomoRole
->>>>>>> f23788ed
         debug_api: bool = False,
         debug_num_stacks_to_drop: int = 2,
         session: Optional[httpx.AsyncClient] = None,
@@ -871,7 +829,7 @@
 
         try:
             # Type narrowing: when only_allow_one=True and successful, returns DomoUser
-            result = await self.search_by_email(
+            domo_user: DomoUser = await self.search_by_email(
                 email=email_address,
                 only_allow_one=True,
                 debug_api=debug_api,
@@ -879,12 +837,11 @@
                 debug_num_stacks_to_drop=debug_num_stacks_to_drop + 1,
             )
 
-<<<<<<< HEAD
             # Type guard to ensure we have a DomoUser instance
-            if not isinstance(result, DomoUser):
-                raise ValueError(f"Expected DomoUser, got {type(result)}")
-
-            domo_user = result
+            if not isinstance(domo_user, DomoUser):
+                raise ValueError(f"Expected DomoUser, got {type(domo_user)}")
+
+            domo_user = domo_user
 
             property_ls = []
             if display_name:
@@ -912,33 +869,6 @@
         except (SearchUser_NotFound, DomoUser_NoSearch):
             # User doesn't exist, create new one
             created_user = await DomoUser.create(
-=======
-            user_property_ls = []
-            if display_name:
-                user_property_ls.append(
-                    user_routes.UserProperty(
-                        user_routes.UserProperty_Type.display_name, display_name
-                    )
-                )
-
-            if role and role.id:
-                user_property_ls.append(
-                    user_routes.UserProperty(
-                        user_routes.UserProperty_Type.role_id, role.id
-                    )
-                )
-
-            if user_property_ls:
-                await domo_user.update_properties(
-                    user_property_ls=user_property_ls,
-                    debug_api=debug_api,
-                )
-            return domo_user
-
-        except (SearchUser_NotFound, DomoUser_NoSearch):
-
-            domo_user: DomoUser = await DomoUser.create(
->>>>>>> f23788ed
                 display_name=display_name
                 or f"{email_address} - via dl {dt.date.today()}",
                 email_address=email_address,
