--- conflicted
+++ resolved
@@ -1,6 +1,5 @@
 __all__ = [
     "ApiClient",
-    "ApiClients",
     "SearchApiClient_NotFound",
     "ApiClient_GET_Error",
     "ApiClient_CRUD_Error",
@@ -8,11 +7,7 @@
 
 import datetime as dt
 from dataclasses import dataclass, field
-<<<<<<< HEAD
-from typing import List, Optional, Union, Any
-=======
 from typing import Any, List, Optional, Union
->>>>>>> 21b2aeed
 
 import httpx
 
@@ -50,11 +45,7 @@
     description: Optional[str] = None
 
     @property
-<<<<<<< HEAD
     def display_url(self) -> str:
-=======
-    def display_url(self):
->>>>>>> 21b2aeed
         return f"https://{self.auth.domo_instance}.domo.com/admin/api-clients"
 
     @staticmethod
