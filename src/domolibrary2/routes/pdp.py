"""
PDP (Personalized Data Permissions) Route Functions

This module provides functions for managing Domo PDP policies including retrieval,
creation, updating, and deletion operations. PDP policies control data access at
the row level based on user, group, or virtual user assignments.

Functions:
    get_pdp_policies: Retrieve all PDP policies for a dataset
    search_pdp_policies_by_name: Search for specific PDP policies by name
    generate_policy_parameter_simple: Utility function for creating policy parameters
    generate_policy_body: Utility function for creating policy request bodies
    create_policy: Create a new PDP policy
    update_policy: Update an existing PDP policy
    delete_policy: Delete a PDP policy
    toggle_pdp: Enable or disable PDP for a dataset

Exception Classes:
    PDP_GET_Error: Raised when PDP policy retrieval fails
    SearchPDP_NotFound: Raised when PDP policy search returns no results
    PDP_CRUD_Error: Raised when PDP policy create/update/delete operations fail
"""

__all__ = [
    "PDP_GET_Error",
    "SearchPDP_NotFound",
    "PDP_CRUD_Error",
    "get_pdp_policies",
    "search_pdp_policies_by_name",
    "generate_policy_parameter_simple",
    "generate_policy_body",
    "create_policy",
    "update_policy",
    "delete_policy",
    "toggle_pdp",
    # Legacy exports for backward compatibility
    "PDP_NotRetrieved",
    "SearchPDP_Error",
    "CreatePolicy_Error",
]

from typing import Optional, Union

import httpx

<<<<<<< HEAD
from ..client import exceptions as de, get_data as gd, response as rgd
from ..client.auth import DomoAuth
=======
from ..client import get_data as gd, response as rgd
from ..client.auth import DomoAuth
from ..client.exceptions import RouteError

>>>>>>> 7af4eab8

class PDP_GET_Error(RouteError):
    """
    Raised when PDP policy retrieval operations fail.

    This exception is used for failures during GET operations on PDP policies,
    including API errors and unexpected response formats.
    """

    def __init__(
        self,
        dataset_id: Optional[str] = None,
        res: Optional[rgd.ResponseGetData] = None,
        message: Optional[str] = None,
        **kwargs,
    ):
        if not message:
            if dataset_id:
                message = f"Failed to retrieve PDP policies for dataset {dataset_id}"
            else:
                message = "Failed to retrieve PDP policies"

        super().__init__(message=message, entity_id=dataset_id, res=res, **kwargs)


class SearchPDP_NotFound(RouteError):
    """
    Raised when PDP policy search operations return no results.

    This exception is used when searching for specific PDP policies that
    don't exist or when search criteria match no policies.
    """

    def __init__(
        self,
        search_criteria: str,
        res: Optional[rgd.ResponseGetData] = None,
        **kwargs,
    ):
        message = f"No PDP policies found matching: {search_criteria}"
        super().__init__(
            message=message,
            res=res,
            **kwargs,
        )


class PDP_CRUD_Error(RouteError):
    """
    Raised when PDP policy create, update, or delete operations fail.

    This exception is used for failures during policy creation, modification,
    or deletion operations.
    """

    def __init__(
        self,
        operation: str,
        dataset_id: Optional[str] = None,
        policy_id: Optional[str] = None,
        res: Optional[rgd.ResponseGetData] = None,
        message: Optional[str] = None,
        **kwargs,
    ):
        if not message:
            if policy_id:
                message = f"PDP policy {operation} failed for policy {policy_id}"
            elif dataset_id:
                message = f"PDP policy {operation} failed for dataset {dataset_id}"
            else:
                message = f"PDP policy {operation} operation failed"

        super().__init__(
            message=message,
            entity_id=policy_id or dataset_id,
            res=res,
            **kwargs,
        )


# Legacy error classes for backward compatibility
class PDP_NotRetrieved(PDP_GET_Error):
    """Legacy error class - use PDP_GET_Error instead."""

    def __init__(
        self,
        domo_instance=None,
        function_name=None,
        status=None,
        message=None,
        pdp_id=None,
    ):
        super().__init__(
            dataset_id=pdp_id,
            message=message,
            res=None,
        )


class SearchPDP_Error(SearchPDP_NotFound):
    """Legacy error class - use SearchPDP_NotFound instead."""

    def __init__(self, status=None, message=None, domo_instance=None, function_name=None):
        # Extract search criteria from message if available
        search_criteria = message or "unknown"
        super().__init__(search_criteria=search_criteria, res=None)


class CreatePolicy_Error(PDP_CRUD_Error):
    """Legacy error class - use PDP_CRUD_Error instead."""

    def __init__(self, res: rgd.ResponseGetData = None, message=None):
        super().__init__(operation="create", message=message, res=res)


@gd.route_function
async def get_pdp_policies(
    auth: DomoAuth,
    dataset_id: str,
    include_all_rows: bool = True,
    session: Optional[httpx.AsyncClient] = None,
    debug_api: bool = False,
    debug_num_stacks_to_drop: int = 1,
    parent_class: Optional[str] = None,
    return_raw: bool = False,
) -> rgd.ResponseGetData:
    """
    Retrieve all PDP policies for a specific dataset.

    Fetches a list of all PDP (Personalized Data Permissions) policies associated 
    with the specified dataset. Includes policy filters, associations, and open 
    policy settings when include_all_rows is True.

    Args:
        auth: Authentication object containing instance and credentials
        dataset_id: Unique identifier for the dataset
        include_all_rows: Include policy associations, filters, and open policy (default: True)
        session: Optional HTTP client session for connection reuse
        debug_api: Enable detailed API request/response logging
        debug_num_stacks_to_drop: Number of stack frames to omit in debug output
        parent_class: Name of calling class for debugging context
        return_raw: Return raw API response without processing

    Returns:
        ResponseGetData object containing list of PDP policies

    Raises:
        PDP_GET_Error: If PDP policy retrieval fails or API returns an error

    Example:
        >>> policies_response = await get_pdp_policies(auth, "abc123")
        >>> for policy in policies_response.response:
        ...     print(f"Policy: {policy['name']}, ID: {policy['filterGroupId']}")
    """
    url = f"http://{auth.domo_instance}.domo.com/api/query/v1/data-control/{dataset_id}/filter-groups/"

    if include_all_rows:
        url += "?options=load_associations,load_filters,include_open_policy"

    res = await gd.get_data(
        auth=auth,
        url=url,
        method="GET",
        session=session,
        debug_api=debug_api,
        num_stacks_to_drop=debug_num_stacks_to_drop,
        parent_class=parent_class,
        is_follow_redirects=True,
    )

    if return_raw:
        return res

    if not res.is_success or (isinstance(res.response, list) and len(res.response) == 0):
        raise PDP_GET_Error(
            dataset_id=dataset_id,
            res=res,
            message=f"Failed to retrieve PDP policies for dataset {dataset_id}",
        )

    return res


def search_pdp_policies_by_name(
    search_name: str,
    result_list: list[dict],
    is_exact_match: bool = True,
    is_suppress_errors: bool = False,
) -> Union[dict, list[dict], bool]:
    """
    Search for PDP policies by name within a list of policies.

    Searches through a list of PDP policies to find those matching the specified
    name. Can perform exact or partial matching.

    Args:
        search_name: Name or partial name to search for
        result_list: List of policy dictionaries from get_pdp_policies response
        is_exact_match: If True, search for exact name match; if False, partial match
        is_suppress_errors: If True, return False instead of raising error when not found

    Returns:
        Single policy dict (exact match), list of policy dicts (partial match),
        or False if no matches and is_suppress_errors is True

    Raises:
        SearchPDP_NotFound: If no policies match the search criteria (unless is_suppress_errors is True)

    Example:
        >>> policies = await get_pdp_policies(auth, "abc123")
        >>> policy = search_pdp_policies_by_name("Sales Policy", policies.response)
        >>> print(f"Found policy: {policy['filterGroupId']}")
    """
    if is_exact_match:
        policy_search = next(
            (policy for policy in result_list if policy["name"] == search_name), None
        )
    else:
        policy_search = [
            policy
            for policy in result_list
            if search_name.lower() in policy["name"].lower()
        ]

    if not policy_search and not is_suppress_errors:
        raise SearchPDP_NotFound(
            search_criteria=f"name: {search_name}",
        )

    return policy_search or False


def generate_policy_parameter_simple(
    column_name: str,
    type: str = "COLUMN",
    column_values_ls: Optional[list[str]] = None,
    operator: str = "EQUALS",
    ignore_case: bool = True,
) -> dict:
    """
    Generate a simple policy parameter for PDP policy creation.

    Creates a parameter dictionary that defines a filter condition for a PDP policy.
    Parameters specify which column values users can see.

    Args:
        column_name: Name of the column to filter on
        type: Parameter type (default: "COLUMN")
        column_values_ls: List of column values to filter, or single value
        operator: Comparison operator (default: "EQUALS")
        ignore_case: Whether to ignore case when comparing values (default: True)

    Returns:
        Dictionary representing a policy parameter

    Example:
        >>> param = generate_policy_parameter_simple(
        ...     column_name="Region",
        ...     column_values_ls=["West", "East"]
        ... )
        >>> print(param)
        {'type': 'COLUMN', 'name': 'Region', 'values': ['West', 'East'], ...}
    """
    if not isinstance(column_values_ls, list):
        column_values_ls = [column_values_ls] if column_values_ls is not None else []

    return {
        "type": type,
        "name": column_name,
        "values": column_values_ls,
        "operator": operator,
        "ignoreCase": ignore_case,
    }


def generate_policy_body(
    policy_name: str,
    dataset_id: str,
    parameters_ls: list[dict],
    policy_id: Optional[str] = None,
    user_ids: Optional[list[str]] = None,
    group_ids: Optional[list[str]] = None,
    virtual_user_ids: Optional[list[str]] = None,
) -> dict:
    """
    Generate a policy body for PDP policy creation or update.

    Creates a complete request body for creating or updating a PDP policy,
    including filter parameters and user/group assignments.

    Args:
        policy_name: Name for the policy
        dataset_id: Unique identifier for the dataset
        parameters_ls: List of parameter dicts (from generate_policy_parameter_simple)
        policy_id: Policy ID (only for updates, omit for new policies)
        user_ids: List of user IDs to assign the policy to
        group_ids: List of group IDs to assign the policy to
        virtual_user_ids: List of virtual user IDs to assign the policy to

    Returns:
        Dictionary representing complete policy request body

    Example:
        >>> params = [generate_policy_parameter_simple("Region", column_values_ls=["West"])]
        >>> body = generate_policy_body(
        ...     policy_name="West Region Access",
        ...     dataset_id="abc123",
        ...     parameters_ls=params,
        ...     user_ids=["12345"]
        ... )
        >>> # Use body in create_policy or update_policy
    """
    if not user_ids:
        user_ids = []

    if not group_ids:
        group_ids = []

    if not virtual_user_ids:
        virtual_user_ids = []

    if not isinstance(parameters_ls, list):
        parameters_ls = [parameters_ls]

    body = {
        "name": policy_name,
        "dataSourceId": dataset_id,
        "userIds": user_ids,
        "virtualUserIds": virtual_user_ids,
        "groupIds": group_ids,
        "dataSourcePermissions": False,
        "parameters": parameters_ls,
    }

    if policy_id:
        body.update({"filterGroupId": policy_id})

    return body


@gd.route_function
async def create_policy(
    auth: DomoAuth,
    dataset_id: str,
    body: dict,
    override_same_name: bool = False,
    is_suppress_errors: bool = False,
    session: Optional[httpx.AsyncClient] = None,
    debug_api: bool = False,
    debug_num_stacks_to_drop: int = 1,
    parent_class: Optional[str] = None,
    return_raw: bool = False,
) -> rgd.ResponseGetData:
    """
    Create a new PDP policy for a dataset.

    Creates a new Personalized Data Permissions policy with the specified
    parameters and assignments. Can check for duplicate policy names before
    creating.

    Args:
        auth: Authentication object containing instance and credentials
        dataset_id: Unique identifier for the dataset
        body: Policy request body (from generate_policy_body)
        override_same_name: If True, allow creating policy with duplicate name
        is_suppress_errors: If True, return existing policy instead of error for duplicates
        session: Optional HTTP client session for connection reuse
        debug_api: Enable detailed API request/response logging
        debug_num_stacks_to_drop: Number of stack frames to omit in debug output
        parent_class: Name of calling class for debugging context
        return_raw: Return raw API response without processing

    Returns:
        ResponseGetData object containing created policy information

    Raises:
        PDP_CRUD_Error: If policy creation fails or duplicate name exists

    Example:
        >>> params = [generate_policy_parameter_simple("Region", column_values_ls=["West"])]
        >>> body = generate_policy_body(
        ...     policy_name="West Region Access",
        ...     dataset_id="abc123",
        ...     parameters_ls=params
        ... )
        >>> response = await create_policy(auth, "abc123", body)
        >>> policy_id = response.response.get("filterGroupId")
    """
    url = f"https://{auth.domo_instance}.domo.com/api/query/v1/data-control/{dataset_id}/filter-groups"

    if not override_same_name:
        existing_policies = await get_pdp_policies(
            auth=auth,
            dataset_id=dataset_id,
            session=session,
            debug_api=debug_api,
            debug_num_stacks_to_drop=debug_num_stacks_to_drop + 1,
            parent_class=parent_class,
        )

        policy_exists = search_pdp_policies_by_name(
            search_name=body.get("name"),
            result_list=existing_policies.response,
            is_exact_match=True,
            is_suppress_errors=True,
        )

        if policy_exists:
            if not is_suppress_errors:
                raise PDP_CRUD_Error(
                    operation="create",
                    dataset_id=dataset_id,
                    res=existing_policies,
                    message='Policy name already exists. Avoid creating PDP policies with the same name. To override, set "override_same_name=True"',
                )

            return existing_policies

    res = await gd.get_data(
        auth=auth,
        url=url,
        method="POST",
        body=body,
        session=session,
        debug_api=debug_api,
        num_stacks_to_drop=debug_num_stacks_to_drop,
        parent_class=parent_class,
    )

    if return_raw:
        return res

    if not res.is_success:
        raise PDP_CRUD_Error(
            operation="create",
            dataset_id=dataset_id,
            res=res,
            message=f"Failed to create policy - {res.response}",
        )

    return res


@gd.route_function
async def update_policy(
    auth: DomoAuth,
    dataset_id: str,
    policy_id: str,
    body: dict,
    session: Optional[httpx.AsyncClient] = None,
    debug_api: bool = False,
    debug_num_stacks_to_drop: int = 1,
    parent_class: Optional[str] = None,
    return_raw: bool = False,
) -> rgd.ResponseGetData:
    """
    Update an existing PDP policy.

    Modifies an existing Personalized Data Permissions policy with new
    parameters, assignments, or name.

    Args:
        auth: Authentication object containing instance and credentials
        dataset_id: Unique identifier for the dataset
        policy_id: Unique identifier for the policy to update
        body: Policy request body (from generate_policy_body)
        session: Optional HTTP client session for connection reuse
        debug_api: Enable detailed API request/response logging
        debug_num_stacks_to_drop: Number of stack frames to omit in debug output
        parent_class: Name of calling class for debugging context
        return_raw: Return raw API response without processing

    Returns:
        ResponseGetData object containing updated policy information

    Raises:
        PDP_CRUD_Error: If policy update fails

    Example:
        >>> params = [generate_policy_parameter_simple("Region", column_values_ls=["West", "East"])]
        >>> body = generate_policy_body(
        ...     policy_name="Updated Policy Name",
        ...     dataset_id="abc123",
        ...     parameters_ls=params,
        ...     policy_id="policy123"
        ... )
        >>> response = await update_policy(auth, "abc123", "policy123", body)
    """
    url = f"https://{auth.domo_instance}.domo.com/api/query/v1/data-control/{dataset_id}/filter-groups/{policy_id}"

    res = await gd.get_data(
        auth=auth,
        url=url,
        method="PUT",
        body=body,
        session=session,
        debug_api=debug_api,
        num_stacks_to_drop=debug_num_stacks_to_drop,
        parent_class=parent_class,
    )

    if return_raw:
        return res

    if not res.is_success:
        raise PDP_CRUD_Error(
            operation="update",
            dataset_id=dataset_id,
            policy_id=policy_id,
            res=res,
            message=f"Failed to update policy {policy_id} - {res.response}",
        )

    return res


@gd.route_function
async def delete_policy(
    auth: DomoAuth,
    dataset_id: str,
    policy_id: str,
    session: Optional[httpx.AsyncClient] = None,
    debug_api: bool = False,
    debug_num_stacks_to_drop: int = 1,
    parent_class: Optional[str] = None,
    return_raw: bool = False,
) -> rgd.ResponseGetData:
    """
    Delete a PDP policy.

    Permanently removes a Personalized Data Permissions policy from a dataset.
    This action cannot be undone.

    Args:
        auth: Authentication object containing instance and credentials
        dataset_id: Unique identifier for the dataset
        policy_id: Unique identifier for the policy to delete
        session: Optional HTTP client session for connection reuse
        debug_api: Enable detailed API request/response logging
        debug_num_stacks_to_drop: Number of stack frames to omit in debug output
        parent_class: Name of calling class for debugging context
        return_raw: Return raw API response without processing

    Returns:
        ResponseGetData object with confirmation message

    Raises:
        PDP_CRUD_Error: If policy deletion fails

    Example:
        >>> response = await delete_policy(auth, "abc123", "policy123")
        >>> print(f"Policy deleted: {response.response}")
    """
    url = f"https://{auth.domo_instance}.domo.com/api/query/v1/data-control/{dataset_id}/filter-groups/{policy_id}"

    res = await gd.get_data(
        auth=auth,
        url=url,
        method="DELETE",
        session=session,
        debug_api=debug_api,
        num_stacks_to_drop=debug_num_stacks_to_drop,
        parent_class=parent_class,
    )

    if return_raw:
        return res

    if not res.is_success:
        raise PDP_CRUD_Error(
            operation="delete",
            dataset_id=dataset_id,
            policy_id=policy_id,
            res=res,
            message=f"Failed to delete policy {policy_id} - {res.response}",
        )

    return res


@gd.route_function
async def toggle_pdp(
    auth: DomoAuth,
    dataset_id: str,
    is_enable: bool = True,
    session: Optional[httpx.AsyncClient] = None,
    debug_api: bool = False,
    debug_num_stacks_to_drop: int = 1,
    parent_class: Optional[str] = None,
    return_raw: bool = False,
) -> rgd.ResponseGetData:
    """
    Enable or disable PDP for a dataset.

    Toggles Personalized Data Permissions on or off for the specified dataset.
    When disabled, all users can see all data in the dataset.

    Args:
        auth: Authentication object containing instance and credentials
        dataset_id: Unique identifier for the dataset
        is_enable: If True, enable PDP; if False, disable PDP (default: True)
        session: Optional HTTP client session for connection reuse
        debug_api: Enable detailed API request/response logging
        debug_num_stacks_to_drop: Number of stack frames to omit in debug output
        parent_class: Name of calling class for debugging context
        return_raw: Return raw API response without processing

    Returns:
        ResponseGetData object with confirmation message

    Raises:
        PDP_CRUD_Error: If toggle operation fails

    Example:
        >>> # Enable PDP for a dataset
        >>> response = await toggle_pdp(auth, "abc123", is_enable=True)
        >>> # Disable PDP for a dataset
        >>> response = await toggle_pdp(auth, "abc123", is_enable=False)
    """
    url = f"https://{auth.domo_instance}.domo.com/api/query/v1/data-control/{dataset_id}"

    body = {
        "enabled": is_enable,
        "external": False,  # not sure what this parameter does
    }

    res = await gd.get_data(
        auth=auth,
        url=url,
        method="PUT",
        body=body,
        session=session,
        debug_api=debug_api,
        num_stacks_to_drop=debug_num_stacks_to_drop,
        parent_class=parent_class,
    )

    if return_raw:
        return res

    if not res.is_success:
        action = "enable" if is_enable else "disable"
        raise PDP_CRUD_Error(
            operation=f"toggle ({action})",
            dataset_id=dataset_id,
            res=res,
            message=f"Failed to {action} PDP for dataset {dataset_id} - {res.response}",
        )

    return res<|MERGE_RESOLUTION|>--- conflicted
+++ resolved
@@ -43,15 +43,10 @@
 
 import httpx
 
-<<<<<<< HEAD
-from ..client import exceptions as de, get_data as gd, response as rgd
-from ..client.auth import DomoAuth
-=======
 from ..client import get_data as gd, response as rgd
 from ..client.auth import DomoAuth
 from ..client.exceptions import RouteError
 
->>>>>>> 7af4eab8
 
 class PDP_GET_Error(RouteError):
     """
@@ -154,7 +149,9 @@
 class SearchPDP_Error(SearchPDP_NotFound):
     """Legacy error class - use SearchPDP_NotFound instead."""
 
-    def __init__(self, status=None, message=None, domo_instance=None, function_name=None):
+    def __init__(
+        self, status=None, message=None, domo_instance=None, function_name=None
+    ):
         # Extract search criteria from message if available
         search_criteria = message or "unknown"
         super().__init__(search_criteria=search_criteria, res=None)
@@ -181,8 +178,8 @@
     """
     Retrieve all PDP policies for a specific dataset.
 
-    Fetches a list of all PDP (Personalized Data Permissions) policies associated 
-    with the specified dataset. Includes policy filters, associations, and open 
+    Fetches a list of all PDP (Personalized Data Permissions) policies associated
+    with the specified dataset. Includes policy filters, associations, and open
     policy settings when include_all_rows is True.
 
     Args:
@@ -225,7 +222,9 @@
     if return_raw:
         return res
 
-    if not res.is_success or (isinstance(res.response, list) and len(res.response) == 0):
+    if not res.is_success or (
+        isinstance(res.response, list) and len(res.response) == 0
+    ):
         raise PDP_GET_Error(
             dataset_id=dataset_id,
             res=res,
@@ -671,7 +670,9 @@
         >>> # Disable PDP for a dataset
         >>> response = await toggle_pdp(auth, "abc123", is_enable=False)
     """
-    url = f"https://{auth.domo_instance}.domo.com/api/query/v1/data-control/{dataset_id}"
+    url = (
+        f"https://{auth.domo_instance}.domo.com/api/query/v1/data-control/{dataset_id}"
+    )
 
     body = {
         "enabled": is_enable,
