--- conflicted
+++ resolved
@@ -7,9 +7,6 @@
 Modules:
     exceptions: Exception classes for instance config operations
     api_client: API client (developer token) management functions
-<<<<<<< HEAD
-"""
-=======
     allowlist_routes: Allowlist management functions
     authorized_domains: Authorized domain management functions
     instance_switcher: Instance switcher configuration functions
@@ -41,5 +38,4 @@
     "scheduler_policies",
     "sso",
     "toggle",
-]
->>>>>>> 21b2aeed
+]