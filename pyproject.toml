[build-system]
requires = ["setuptools>=61.0", "wheel"]
build-backend = "setuptools.build_meta"

[project]
name = "domolibrary2"
version = "0.0.1-alpha"
description = "A Python library for interacting with Domo APIs"
authors = [
    { name = "Jae Wilson", email = "jaewilson07@gmail.com" }
]
license = "Apache-2.0"
readme = "README.md"
requires-python = ">=3.9"
keywords = ["jupyter", "notebook", "python", "domo", "api"]
classifiers = [
    "Development Status :: 3 - Alpha",
    "Intended Audience :: Developers",
    "Natural Language :: English",
    "Programming Language :: Python :: 3.9",
    "Programming Language :: Python :: 3.10",
    "Programming Language :: Python :: 3.11",
    "Programming Language :: Python :: 3.12"]
dependencies = [
    "pandas",
    "aiohttp",
    "dc_logger",
    "requests",
    "twine",
    "orjson",
    "httpx",
    "python-dotenv",
    "sqlparse",
    "sqlglot",
    "bs4",
    "nbqa",
    "black",
    "aenum",
    "pillow",
    "xkcdpass",
    "sql_metadata",
    "dc-logger",
    "beautifulsoup4"]

[project.optional-dependencies]
dev = [
    "pytest",
    "pre-commit",
    "isort"]

[dependency-groups]
dev = [
<<<<<<< HEAD
    "pytest",
    "pytest-cov",
    "pre-commit",
    "isort"]

[dependency-groups]
dev = [
=======
>>>>>>> d1dd2194
    "pylint",
    "ruff",
    "black",
    "isort",
    "mypy",
    "pytest",
    "pytest-cov",
    "pre-commit",
]

[tool.ruff.lint]
select = ["E", "F", "I", "N", "W", "UP"]
ignore = ["E501"]  # Line too long (handled by black)

[tool.ruff.lint.isort]
combine-as-imports = true
force-wrap-aliases = true
split-on-trailing-comma = true

[tool.black]
line-length = 88
target-version = ['py39']

[tool.isort]
profile = "black"
line_length = 88
multi_line_output = 3
force_grid_wrap = 0
combine_as_imports = true
remove_redundant_aliases = true
split_on_trailing_comma = true
include_trailing_comma = true

[tool.mypy]
python_version = "3.9"
warn_return_any = true
warn_unused_configs = true
disallow_untyped_defs = true
mypy_path = "src"

[[tool.mypy.overrides]]
module = "domolibrary2.*"
ignore_missing_imports = true


[tool.setuptools]
packages = ["domolibrary2"]
<<<<<<< HEAD
package-dir = {"domolibrary2" = "src"}
=======
package-dir = {"" = "src"}
>>>>>>> d1dd2194
<|MERGE_RESOLUTION|>--- conflicted
+++ resolved
@@ -50,16 +50,6 @@
 
 [dependency-groups]
 dev = [
-<<<<<<< HEAD
-    "pytest",
-    "pytest-cov",
-    "pre-commit",
-    "isort"]
-
-[dependency-groups]
-dev = [
-=======
->>>>>>> d1dd2194
     "pylint",
     "ruff",
     "black",
@@ -107,8 +97,4 @@
 
 [tool.setuptools]
 packages = ["domolibrary2"]
-<<<<<<< HEAD
-package-dir = {"domolibrary2" = "src"}
-=======
-package-dir = {"" = "src"}
->>>>>>> d1dd2194
+package-dir = {"" = "src"}