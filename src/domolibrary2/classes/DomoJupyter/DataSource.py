--- conflicted
+++ resolved
@@ -6,11 +6,6 @@
 from dataclasses import dataclass, field
 from typing import Any
 
-<<<<<<< HEAD
-=======
-import httpx
-
->>>>>>> 6ad9ae9a
 from .. import DomoDataset as dmds
 
 
@@ -36,29 +31,21 @@
 
         return self.alias < other.alias
 
-<<<<<<< HEAD
-    async def get_dataset(self, is_suppress_no_config: bool = False):
-=======
     async def get_dataset(
         self,
         is_suppress_no_account_config: bool = False,
         session: httpx.AsyncClient | None = None,
         debug_api: bool = False,
     ):
->>>>>>> 6ad9ae9a
         import domolibrary2.routes.dataset as dataset_route
 
         try:
             self.domo_dataset = await dmds.DomoDataset.get_by_id(
                 auth=self.dj_workspace.auth,
                 dataset_id=self.dataset_id,
-<<<<<<< HEAD
-                is_suppress_no_config=is_suppress_no_config,
-=======
                 is_suppress_no_config=is_suppress_no_account_config,
                 session=session,
                 debug_api=debug_api,
->>>>>>> 6ad9ae9a
             )
             self.is_exists = True
 
@@ -68,9 +55,6 @@
             self.is_exists = False
 
     @classmethod
-<<<<<<< HEAD
-    async def from_dict(cls, obj, dj_workspace, is_suppress_errors: bool = False):
-=======
     async def from_dict(
         cls,
         obj,
@@ -79,7 +63,6 @@
         session: httpx.AsyncClient | None = None,
         debug_api: bool = False,
     ):
->>>>>>> 6ad9ae9a
         dataset_id = obj["dataSourceId"]
 
         ds = cls(
@@ -88,15 +71,11 @@
             dj_workspace=dj_workspace,
         )
 
-<<<<<<< HEAD
-        await ds.get_dataset(is_suppress_no_config=is_suppress_errors)
-=======
         await ds.get_dataset(
             is_suppress_no_account_config=is_suppress_errors,
             session=session,
             debug_api=debug_api,
         )
->>>>>>> 6ad9ae9a
         return ds
 
     def to_dict(self):
