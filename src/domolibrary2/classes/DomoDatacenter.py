--- conflicted
+++ resolved
@@ -71,13 +71,6 @@
         if return_raw or len(json_list) == 0:
             return json_list
 
-<<<<<<< HEAD
-        return await dmce.gather_with_concurrency(
-            n=20,
-            *[
-                dmds.DomoDataset.get_by_id(
-                    dataset_id=obj.get("databaseId"),
-=======
         # return await dmce.gather_with_concurrency(
         #     n=60,
         #     *[
@@ -95,7 +88,6 @@
             [
                 dmds.DomoDataset.from_dict(
                     obj=obj,
->>>>>>> 332460f0
                     auth=self.auth,
                     # debug_api=debug_api,
                     # session=session,
