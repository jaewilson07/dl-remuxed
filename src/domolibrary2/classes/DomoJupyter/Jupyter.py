--- conflicted
+++ resolved
@@ -107,17 +107,10 @@
 
     def __eq__(self, other) -> bool:
         """Check equality based on workspace ID.
-<<<<<<< HEAD
 
         Args:
             other: Object to compare with
 
-=======
-        
-        Args:
-            other: Object to compare with
-            
->>>>>>> 0dd75e8c
         Returns:
             bool: True if both are DomoJupyterWorkspace instances with the same ID
         """
@@ -254,29 +247,8 @@
 
         # Load configurations asynchronously
         await djw.get_output_configuration(
-<<<<<<< HEAD
-            session=session,
-            debug_api=debug_api,
-=======
-            session=session,
-            debug_api=debug_api,
-            is_suppress_errors=is_suppress_errors,
-        )
-        await djw.get_input_configuration(
-            session=session,
-            debug_api=debug_api,
-            is_suppress_errors=is_suppress_errors,
-        )
-        await djw.get_account_configuration(
-            session=session,
-            debug_api=debug_api,
-            is_suppress_errors=is_suppress_errors,
-            is_use_default_account_class=is_use_default_account_class,
-        )
-        await djw.get_account_configuration(
-            session=session,
-            debug_api=debug_api,
->>>>>>> 0dd75e8c
+            session=session,
+            debug_api=debug_api,
             is_suppress_errors=is_suppress_errors,
             is_use_default_account_class=is_use_default_account_class,
         )
@@ -340,7 +312,6 @@
                 n=10,
             )
         return self.account_configuration
-<<<<<<< HEAD
 
     async def get_input_configuration(
         self: DomoJupyterWorkspace,
@@ -599,121 +570,8 @@
             last_error
             if last_error
             else JupyterAPI_Error(message="Unexpected error in add_account retry loop")
-=======
-
-    async def get_input_configuration(
-        self: DomoJupyterWorkspace,
-        session: httpx.AsyncClient = None,
-        debug_api: bool = False,
-        is_suppress_errors: bool = False,
-    ):
-        """Load input configuration from raw data."""
-        if self.raw.get("inputConfiguration"):
-            self.input_configuration = await dmce.gather_with_concurrency(
-                *[
-                    DomoJupyter_DataSource.from_dict(
-                        obj=ic,
-                        dj_workspace=self,
-                        is_suppress_errors=is_suppress_errors,
-                        session=session,
-                        debug_api=debug_api,
-                    )
-                    for ic in self.raw["inputConfiguration"]
-                ],
-                n=10,
-            )
-        return self.input_configuration
-
-    async def get_output_configuration(
-        self: DomoJupyterWorkspace,
-        session: httpx.AsyncClient = None,
-        debug_api: bool = False,
-        is_suppress_errors: bool = False,
-    ):
-        """Load output configuration from raw data."""
-        if self.raw.get("outputConfiguration"):
-            self.output_configuration = await dmce.gather_with_concurrency(
-                *[
-                    DomoJupyter_DataSource.from_dict(
-                        obj=oc,
-                        dj_workspace=self,
-                        is_suppress_errors=is_suppress_errors,
-                        session=session,
-                        debug_api=debug_api,
-                    )
-                    for oc in self.raw["outputConfiguration"]
-                ],
-                n=10,
-            )
-        return self.output_configuration
-
-    def _add_config(self, config, attribute):
-        # print(config.alias)
-        config_ls = getattr(self, attribute)
-
-        if config in config_ls:
-            for i, ex in enumerate(config_ls):
-                if ex == config:
-                    config_ls[i] = config
-
-        else:
-            config_ls.append(config)
-
-        config_ls.sort()
-
-    def add_config_input_datasource(self, dja_datasource: DomoJupyter_DataSource):
-        if not isinstance(dja_datasource, DomoJupyter_DataSource):
-            raise DJW_InvalidClass(
-                message="must pass instance of DomoJupyter_DataSource",
-                cls_instance=self,
-            )
-
-        return self._add_config(dja_datasource, attribute="input_configuration")
-
-    def add_config_output_datasource(self, dja_datasource: DomoJupyter_DataSource):
-        if not isinstance(dja_datasource, DomoJupyter_DataSource):
-            raise DJW_InvalidClass(
-                message="must pass instance of DomoJupyter_DataSource",
-                cls_instance=self,
-            )
-        return self._add_config(dja_datasource, attribute="output_configuration")
-
-    def add_config_account(self, dja_account: DomoJupyter_Account):
-        if not isinstance(dja_account, DomoJupyter_Account):
-            raise DJW_InvalidClass(
-                message="must pass instance of DomoJupyter_Account", cls_instance=self
-            )
-        return self._add_config(dja_account, attribute="account_configuration")
-
-    async def get_content(
-        self,
-        debug_api: bool = False,
-        return_raw: bool = False,
-        is_recursive: bool = True,
-        content_path: str = "",
-        ignore_folders: list[str] = None,
-        included_filetypes: list[str] = None,
-        session: httpx.AsyncClient | None = None,
-    ):
-        res = await jupyter_routes.get_content(
-            auth=self.auth,
-            debug_api=debug_api,
-            content_path=content_path,
-            ignore_folders=ignore_folders,
-            included_filetypes=included_filetypes,
-            debug_num_stacks_to_drop=2,
-            parent_class=self.__class__.__name__,
-            is_recursive=is_recursive,
-            return_raw=return_raw,
-            session=session,
->>>>>>> 0dd75e8c
-        )
-        all_content = [
-            content for content in all_content if content.file_type != "directory"
-        ]
-        defi.upsert_folder(base_export_folder, replace_folder=replace_folder)
-
-<<<<<<< HEAD
+        )
+
     async def add_input_dataset(
         self,
         domo_dataset: dmds.DomoDataset,
@@ -790,189 +648,14 @@
                 message="must pass domo_dataset as class DomoDataset", cls_instance=self
             )
 
-=======
-        return [
-            content.export(default_export_folder=base_export_folder)
-            for content in all_content
-        ]
-
-    def _test_config_duplicates(self, config_name):
-        configuration = getattr(self, config_name)
-
-        if return_raw:
-            return res
-
-        self.content = [
-            DomoJupyter_Content.from_dict(obj, auth=self.auth) for obj in res.response
-        ]
-        return self.content
-
-    async def download_workspace_content(
-        self,
-        base_export_folder=None,
-        replace_folder: bool = True,
-        ignore_folders: list[str] = None,
-        included_filetypes: list[str] = None,
-        debug_api: bool = False,
-        session: httpx.AsyncClient | None = None,
-    ) -> str:
-        """Retrieves content from Domo Jupyter Workspace and downloads to a local folder.
-
-        Args:
-            base_export_folder: Base folder path for exports
-            replace_folder: Whether to replace existing folder
-            ignore_folders: List of folder names to exclude from download
-            included_filetypes: List of file extensions to include (e.g., ['.ipynb', '.py', '.md'])
-            debug_api: Enable API debugging
-            session: Optional httpx client session
-        """
-
-        base_export_folder = (
-            base_export_folder or f"{self.auth.domo_instance}/{self.name}"
-        )
-
-        all_content = await self.get_content(
-            debug_api=debug_api,
-            ignore_folders=ignore_folders,
-            included_filetypes=included_filetypes,
-            session=session,
-        )
-        all_content = [
-            content for content in all_content if content.file_type != "directory"
-        ]
-        defi.upsert_folder(base_export_folder, replace_folder=replace_folder)
-
-        return [
-            content.export(default_export_folder=base_export_folder)
-            for content in all_content
-        ]
-
-    def _test_config_duplicates(self, config_name):
-        configuration = getattr(self, config_name)
-
-        if len(set([cfg.alias.lower() for cfg in configuration])) == len(configuration):
-            return None
-
-        return f"aliases are not unique for {config_name}"
-
-    async def update_config(
-        self,
-        config: dict = None,
-        debug_api: bool = False,
-        session: httpx.AsyncClient = None,
-        debug_num_stacks_to_drop=2,
-    ):
-        config = config or self.to_dict()
-        try:
-            return await jupyter_routes.update_jupyter_workspace_config(
-                auth=self.auth,
-                workspace_id=self.id,
-                config=config,
-                parent_class=self.__class__.__name__,
-                session=session,
-                debug_api=debug_api,
-                debug_num_stacks_to_drop=debug_num_stacks_to_drop,
-            )
-
-        except dmde.DomoError as e:
-            print(self._test_config_duplicates("account_configuration"))
-            print(self._test_config_duplicates("output_configuration"))
-            print(self._test_config_duplicates("input_configuration"))
-            raise e from e
-
-    async def add_account(
-        self,
-        domo_account: dmac.DomoAccount,
-        dja_account: Any = None,
-        domo_user: dmdu.DomoUser = None,
-        is_update_config: bool = True,
-        debug_api: bool = False,
-        session: httpx.AsyncClient = None,
-        return_raw: bool = False,
-    ):
-        if not dja_account and not isinstance(domo_account, dmac.DomoAccount_Default):
-            raise DJW_InvalidClass(
-                message="must pass domo_account as class DomoAccount", cls_instance=self
-            )
-
-        dja_account = dja_account or DomoJupyter_Account(
-            alias=domo_account.name, account_id=domo_account.id, dj_workspace=self
-        )
-
-        self.add_config_account(dja_account)
+        domojupyter_ds = domojupyter_ds or DomoJupyter_DataSource(
+            alias=domo_dataset.name, dataset_id=domo_dataset.id, dj_workspace=self
+        )
+
+        self.add_config_output_datasource(domojupyter_ds)
 
         if not is_update_config:
-            return self.account_configuration
-
-        retry = 0
-        last_error = None
-
-        while retry <= 1:
-            try:
-                res = await self.update_config(debug_api=debug_api, session=session)
-
-                if return_raw:
-                    return res
-
-                account_obj = next(
-                    obj
-                    for obj in res.response["accountConfiguration"]
-                    if obj["alias"] == domo_account.name
-                )
-
-                return DomoJupyter_Account(
-                    account_id=account_obj["account_id"],
-                    alias=account_obj["alias"],
-                    dj_workspace=self,
-                    domo_account=domo_account,
-                )
-
-            except JupyterAPI_Error as e:
-                last_error = e
-                share_user_id = (domo_user and domo_user.id) or (
-                    await self.auth.who_am_i()
-                ).response["id"]
-
-                await domo_account.Access.share(
-                    user_id=share_user_id,
-                    debug_api=debug_api,
-                    session=session,
-                )
-
-                if retry == 1:
-                    raise e from e
-
-                retry += 1
-
-        # This should never be reached due to the logic above, but ensures no implicit None return
-        raise last_error if last_error else JupyterAPI_Error(
-            message="Unexpected error in add_account retry loop"
-        )
-
-    async def add_input_dataset(
-        self,
-        domo_dataset: dmds.DomoDataset,
-        domojupyter_ds: DomoJupyter_DataSource = None,
-        domo_user: dmdu.DomoUser = None,
-        is_update_config: bool = True,
-        debug_api: bool = False,
-        session: httpx.AsyncClient = None,
-    ):
-        """adds a domo_dataset or domojupyter_dataset to workspace and conditionally updates config"""
-        if not domojupyter_ds and not isinstance(domo_dataset, dmds.DomoDataset):
-            raise DJW_InvalidClass(
-                message="must pass domo_dataset as class DomoDataset", cls_instance=self
-            )
-
-        if not domojupyter_ds:
-            domojupyter_ds = DomoJupyter_DataSource(
-                alias=domo_dataset.name, dataset_id=domo_dataset.id, dj_workspace=self
-            )
-
-        self.add_config_input_datasource(domojupyter_ds)
-
-        if not is_update_config:
-            return self.input_configuration
+            return self.output_configuration
 
         retry = 0
         last_error = None
@@ -1003,74 +686,12 @@
                 retry += 1
 
         # This should never be reached due to the logic above, but ensures no implicit None return
-        raise last_error if last_error else JupyterAPI_Error(
-            message="Unexpected error in add_input_dataset retry loop"
-        )
-
-    async def add_output_dataset(
-        self,
-        domo_dataset: dmds.DomoDataset,
-        domojupyter_ds: DomoJupyter_DataSource = None,
-        domo_user: dmdu.DomoUser = None,
-        is_update_config: bool = True,
-        debug_api: bool = False,
-        session: httpx.AsyncClient = None,
-    ):
-        if not domojupyter_ds and not isinstance(domo_dataset, dmds.DomoDataset):
-            raise DJW_InvalidClass(
-                message="must pass domo_dataset as class DomoDataset", cls_instance=self
-            )
-
->>>>>>> 0dd75e8c
-        domojupyter_ds = domojupyter_ds or DomoJupyter_DataSource(
-            alias=domo_dataset.name, dataset_id=domo_dataset.id, dj_workspace=self
-        )
-
-        self.add_config_output_datasource(domojupyter_ds)
-
-        if not is_update_config:
-            return self.output_configuration
-
-        retry = 0
-        last_error = None
-
-        while retry <= 1:
-            try:
-                return await self.update_config(debug_api=debug_api, session=session)
-
-            except JupyterAPI_Error as e:
-                last_error = e
-                domo_user = domo_user or await dmdu.DomoUser.get_by_id(
-                    auth=self.auth,
-                    user_id=(await self.auth.who_am_i()).response["id"],
-                    debug_api=debug_api,
-                    session=session,
-                )
-
-                await domo_dataset.share(
-                    member=domo_user,
-                    auth=self.auth,
-                    debug_api=debug_api,
-                    session=session,
-                )
-
-                if retry == 1:
-                    raise e from e
-
-                retry += 1
-
-        # This should never be reached due to the logic above, but ensures no implicit None return
-<<<<<<< HEAD
         raise (
             last_error
             if last_error
             else JupyterAPI_Error(
                 message="Unexpected error in add_output_dataset retry loop"
             )
-=======
-        raise last_error if last_error else JupyterAPI_Error(
-            message="Unexpected error in add_output_dataset retry loop"
->>>>>>> 0dd75e8c
         )
 
 
