__version__ = "0.0.1-alpha"

# Import submodules to make them available
# Note: classes, client, and routes have circular dependencies
# If you encounter import errors, import individual modules directly like:
# from domolibrary2.client.auth import DomoAuth
# from domolibrary2.routes.user import get_user
# from domolibrary2.classes.DomoUser import DomoUser

<<<<<<< HEAD
=======
from . import client, routes, utils, classes, integrations

>>>>>>> f23788ed

# Define what gets imported with "from domolibrary2 import *"
__all__ = [
    "__version__",
<<<<<<< HEAD
=======
    # "classes",
    # "integrations",
    # "client",
    # "routes",
    # "utils",
>>>>>>> f23788ed
]<|MERGE_RESOLUTION|>--- conflicted
+++ resolved
@@ -7,21 +7,15 @@
 # from domolibrary2.routes.user import get_user
 # from domolibrary2.classes.DomoUser import DomoUser
 
-<<<<<<< HEAD
-=======
 from . import client, routes, utils, classes, integrations
 
->>>>>>> f23788ed
 
 # Define what gets imported with "from domolibrary2 import *"
 __all__ = [
     "__version__",
-<<<<<<< HEAD
-=======
     # "classes",
     # "integrations",
     # "client",
     # "routes",
     # "utils",
->>>>>>> f23788ed
 ]