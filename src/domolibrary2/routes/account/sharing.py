"""
Account Sharing Route Functions

This module provides account sharing and access management functions.

Functions:
    get_account_accesslist: Get account access list
    get_oauth_account_accesslist: Get OAuth account access list
    share_account: Share account with users/groups (v2 API)
    share_oauth_account: Share OAuth account
    share_account_v1: Legacy account sharing (v1 API)
    generate_share_account_v1_payload: Generate v1 API sharing payload
    generate_share_account_v2_payload: Generate v2 API sharing payload
    generate_share_account_payload: Orchestrator function for payload generation

Classes:
    ShareAccount: Abstract base class for sharing enums
    ShareAccount_AccessLevel: v2 API sharing permissions
    ShareAccount_V1_AccessLevel: v1 API sharing permissions (legacy)
"""

from enum import Enum
from typing import Optional, Union

import httpx
<<<<<<< HEAD

from ...client import get_data as gd, response as rgd
from ...client.auth import DomoAuth
from ...entities.entities import DomoEnumMixin
=======
from dc_logger.decorators import LogDecoratorConfig, log_call

from ...auth import DomoAuth
from ...base.base import DomoEnumMixin
from ...client import (
    get_data as gd,
    response as rgd,
)
from ...utils.logging import ResponseGetDataProcessor
>>>>>>> d39ec8ed
from .exceptions import AccountSharing_Error


class ShareAccount(DomoEnumMixin):
    """Abstract base class for sharing enums."""


class ShareAccount_V1_AccessLevel(ShareAccount, Enum):
    """Legacy v1 API sharing permissions (users only)."""

    OWNER = "OWNER"
    CAN_EDIT = "WRITE"
    CAN_VIEW = "READ"

    default = "READ"


class ShareAccount_AccessLevel(ShareAccount, Enum):
    """v2 API sharing permissions (users and groups)."""

    OWNER = "OWNER"
    CAN_SHARE = "CAN_SHARE"
    CAN_VIEW = "CAN_VIEW"
    CAN_EDIT = "CAN_EDIT"
    NO_ACCESS = "NONE"

    default = "CAN_VIEW"


# Payload Generation Functions


def generate_share_account_v1_payload(
    user_id: int,
    access_level: Union[ShareAccount_V1_AccessLevel, str],
) -> dict:
    """Generate v1 API sharing payload for users only.

    V1 API limitations:
    - Only supports sharing with users (no groups)
    - Limited permission set: READ, WRITE, OWNER

    Args:
        user_id: ID of the user to share with
        access_level: Access level (ShareAccount_V1_AccessLevel enum or string)

    Returns:
        Dictionary payload for v1 share API

    Example:
        >>> payload = generate_share_account_v1_payload(
        ...     user_id=12345,
        ...     access_level=ShareAccount_V1_AccessLevel.CAN_VIEW
        ... )
        >>> # Returns: {"type": "USER", "id": 12345, "permissions": ["READ"]}
    """
    if isinstance(access_level, str):
        access_level = ShareAccount_V1_AccessLevel.get(access_level)

    return {"type": "USER", "id": int(user_id), "permissions": [access_level.value]}


def generate_share_account_v2_payload(
    access_level: Union[ShareAccount_AccessLevel, str],
    user_id: Optional[int] = None,
    group_id: Optional[int] = None,
) -> dict:
    """Generate v2 API sharing payload for users or groups.

    V2 API features:
    - Supports both users and groups
    - Extended permissions: CAN_VIEW, CAN_EDIT, CAN_SHARE, OWNER, NO_ACCESS

    Args:
        access_level: Access level (ShareAccount_AccessLevel enum or string)
        user_id: ID of the user to share with (mutually exclusive with group_id)
        group_id: ID of the group to share with (mutually exclusive with user_id)

    Returns:
        Dictionary payload for v2 share API

    Raises:
        ValueError: If neither or both user_id and group_id are provided

    Example:
        >>> payload = generate_share_account_v2_payload(
        ...     access_level=ShareAccount_AccessLevel.CAN_VIEW,
        ...     user_id=12345
        ... )
        >>> # Returns: {"type": "USER", "id": "12345", "accessLevel": "CAN_VIEW"}
    """
    if not user_id and not group_id:
        raise ValueError("Must provide either user_id or group_id")

    if user_id and group_id:
        raise ValueError("Cannot provide both user_id and group_id")

    if isinstance(access_level, str):
        access_level = ShareAccount_AccessLevel.get(access_level)

    if user_id:
        return {"type": "USER", "id": str(user_id), "accessLevel": access_level.value}

    return {"type": "GROUP", "id": int(group_id), "accessLevel": access_level.value}


def generate_share_account_payload(
    access_level: Union[ShareAccount_AccessLevel, ShareAccount_V1_AccessLevel, str],
    user_id: Optional[int] = None,
    group_id: Optional[int] = None,
    use_v1_api: bool = False,
) -> dict:
    """Orchestrator function to generate appropriate sharing payload.

    This function determines which payload generation function to use based on:
    - The access_level type (v1 or v2 enum)
    - The use_v1_api flag
    - Whether a group_id is provided (forces v2)

    Args:
        access_level: Access level enum or string
        user_id: ID of the user to share with
        group_id: ID of the group to share with (forces v2 API)
        use_v1_api: Force use of v1 API (ignored if group_id provided)

    Returns:
        Dictionary payload for appropriate share API

    Raises:
        ValueError: If group_id provided with v1 access level or use_v1_api=True

    Example:
        >>> # V2 with user
        >>> payload = generate_share_account_payload(
        ...     access_level=ShareAccount_AccessLevel.CAN_VIEW,
        ...     user_id=12345
        ... )

        >>> # V2 with group (auto-detects v2 needed)
        >>> payload = generate_share_account_payload(
        ...     access_level=ShareAccount_AccessLevel.CAN_VIEW,
        ...     group_id=67890
        ... )

        >>> # V1 explicitly
        >>> payload = generate_share_account_payload(
        ...     access_level=ShareAccount_V1_AccessLevel.CAN_VIEW,
        ...     user_id=12345
        ... )
    """
    # Determine if we need v1 or v2
    is_v1_enum = isinstance(access_level, ShareAccount_V1_AccessLevel)

    # Force v2 if group_id provided
    if group_id:
        if is_v1_enum:
            raise ValueError("Cannot share with groups using v1 access levels")
        if use_v1_api:
            raise ValueError("Cannot share with groups using v1 API")

        return generate_share_account_v2_payload(
            access_level=access_level, group_id=group_id
        )

    # Use v1 if explicitly requested or v1 enum provided
    if is_v1_enum or use_v1_api:
        if not user_id:
            raise ValueError("user_id required for v1 API")

        # Convert v2 enum to v1 if needed
        if not is_v1_enum:
            # Map v2 access levels to v1
            v2_to_v1_mapping = {
                "CAN_VIEW": ShareAccount_V1_AccessLevel.CAN_VIEW,
                "CAN_EDIT": ShareAccount_V1_AccessLevel.CAN_EDIT,
                "CAN_SHARE": ShareAccount_V1_AccessLevel.OWNER,
                "OWNER": ShareAccount_V1_AccessLevel.OWNER,
            }

            if isinstance(access_level, str):
                access_level = ShareAccount_AccessLevel.get(access_level)

            access_level = v2_to_v1_mapping.get(
                access_level.value, ShareAccount_V1_AccessLevel.CAN_VIEW
            )

        return generate_share_account_v1_payload(
            user_id=user_id, access_level=access_level
        )

    # Default to v2
    return generate_share_account_v2_payload(access_level=access_level, user_id=user_id)


@gd.route_function
@log_call(
    level_name="route",
    config=LogDecoratorConfig(result_processor=ResponseGetDataProcessor()),
)
async def get_account_accesslist(
    auth: DomoAuth,
    account_id: str,
    session: httpx.AsyncClient | None = None,
    debug_api: bool = False,
    debug_num_stacks_to_drop: int = 1,
    parent_class: Optional[str] = None,
    return_raw: bool = False,
) -> rgd.ResponseGetData:
    """Get access list for an account.

    Args:
        auth: Authentication object for API requests
        account_id: ID of the account to get access list for
        session: HTTP client session (optional)
        debug_api: Enable API debugging
        debug_num_stacks_to_drop: Stack frames to drop for debugging
        parent_class: Name of calling class for debugging
        return_raw: Return raw response without processing

    Returns:
        ResponseGetData object containing account access list

    Raises:
        AccountSharing_Error: If access list retrieval fails
    """
    url = (
        f"https://{auth.domo_instance}.domo.com/api/data/v2/accounts/share/{account_id}"
    )

    res = await gd.get_data(
        auth=auth,
        url=url,
        method="GET",
        debug_api=debug_api,
        session=session,
        num_stacks_to_drop=debug_num_stacks_to_drop,
        parent_class=parent_class,
    )

    if return_raw:
        return res

    if not res.is_success:
        raise AccountSharing_Error(
            operation="get access list", account_id=account_id, res=res
        )

    res.response = res.response["list"]

    return res


@gd.route_function
@log_call(
    level_name="route",
    config=LogDecoratorConfig(result_processor=ResponseGetDataProcessor()),
)
async def get_oauth_account_accesslist(
    auth: DomoAuth,
    account_id: str,
    session: httpx.AsyncClient | None = None,
    debug_api: bool = False,
    debug_num_stacks_to_drop: int = 1,
    parent_class: Optional[str] = None,
    return_raw: bool = False,
) -> rgd.ResponseGetData:
    """Get access list for an OAuth account.

    Args:
        auth: Authentication object for API requests
        account_id: ID of the OAuth account to get access list for
        session: HTTP client session (optional)
        debug_api: Enable API debugging
        debug_num_stacks_to_drop: Stack frames to drop for debugging
        parent_class: Name of calling class for debugging
        return_raw: Return raw response without processing

    Returns:
        ResponseGetData object containing OAuth account access list

    Raises:
        AccountSharing_Error: If OAuth access list retrieval fails
    """
    url = f"https://{auth.domo_instance}.domo.com/api/data/v2/accounts/templates/{account_id}/share"

    res = await gd.get_data(
        auth=auth,
        url=url,
        method="GET",
        debug_api=debug_api,
        session=session,
        num_stacks_to_drop=debug_num_stacks_to_drop,
        parent_class=parent_class,
    )

    if return_raw:
        return res

    if not res.is_success:
        raise AccountSharing_Error(
            operation="get OAuth access list", account_id=account_id, res=res
        )

    return res


@gd.route_function
@log_call(
    level_name="route",
    config=LogDecoratorConfig(result_processor=ResponseGetDataProcessor()),
)
async def share_account(
    auth: DomoAuth,
    account_id: str,
    share_payload: Optional[dict] = None,
    access_level: Optional[
        Union[ShareAccount_AccessLevel, ShareAccount_V1_AccessLevel, str]
    ] = None,
    user_id: Optional[int] = None,
    group_id: Optional[int] = None,
    use_v1_api: bool = False,
    session: httpx.AsyncClient | None = None,
    debug_api: bool = False,
    debug_num_stacks_to_drop: int = 1,
    parent_class: Optional[str] = None,
    return_raw: bool = False,
) -> rgd.ResponseGetData:
    """Share account with users/groups using v2 API.

    Note: This uses the v2 API which should be deployed to all Domo instances as of DP24.

    Two ways to call this function:
    1. Pass pre-built share_payload (legacy mode)
    2. Pass access_level with user_id or group_id (generates payload automatically)

    Args:
        auth: Authentication object for API requests
        account_id: ID of the account to share
        share_payload: Pre-built sharing payload (optional, overrides other params)
        access_level: Access level enum or string (required if share_payload not provided)
        user_id: ID of user to share with (mutually exclusive with group_id)
        group_id: ID of group to share with (mutually exclusive with user_id)
        use_v1_api: Force v1 API usage (ignored if group_id provided)
        session: HTTP client session (optional)
        debug_api: Enable API debugging
        debug_num_stacks_to_drop: Stack frames to drop for debugging
        parent_class: Name of calling class for debugging
        return_raw: Return raw response without processing

    Returns:
        ResponseGetData object confirming sharing operation

    Raises:
        ValueError: If neither share_payload nor access_level provided
        Account_AlreadyShared_Error: If account is already shared with target
        Account_Share_Error: If sharing operation fails

    Examples:
        >>> # Using payload generator (new way)
        >>> await share_account(
        ...     auth=auth,
        ...     account_id="123",
        ...     access_level=ShareAccount_AccessLevel.CAN_VIEW,
        ...     user_id=456
        ... )

        >>> # Using pre-built payload (legacy way)
        >>> payload = generate_share_account_v2_payload(
        ...     access_level=ShareAccount_AccessLevel.CAN_VIEW,
        ...     group_id=789
        ... )
        >>> await share_account(
        ...     auth=auth,
        ...     account_id="123",
        ...     share_payload=payload
        ... )
    """
    # Generate payload if not provided
    if not share_payload:
        if not access_level:
            raise ValueError("Must provide either share_payload or access_level")

        share_payload = generate_share_account_payload(
            access_level=access_level,
            user_id=user_id,
            group_id=group_id,
            use_v1_api=use_v1_api,
        )

    # Route to appropriate API endpoint
    if use_v1_api or (
        access_level and isinstance(access_level, ShareAccount_V1_AccessLevel)
    ):
        # Use v1 endpoint
        url = f"https://{auth.domo_instance}.domo.com/api/data/v1/accounts/{account_id}/share"
    else:
        # Use v2 endpoint
        url = f"https://{auth.domo_instance}.domo.com/api/data/v2/accounts/share/{account_id}"

    method = "PUT"

    print(share_payload, type(share_payload))
    res = await gd.get_data(
        auth=auth,
        url=url,
        method=method,
        body=share_payload,
        parent_class=parent_class,
        num_stacks_to_drop=debug_num_stacks_to_drop,
        debug_api=debug_api,
        session=session,
    )

    if return_raw:
        return res

    if res.status == 500 and res.response == "Internal Server Error":
        raise AccountSharing_Error(
            account_id=account_id,
            message=f"{res.response} - User may already have access to account",
            res=res,
            operation=method,
        )

    if not res.is_success:
        raise AccountSharing_Error(account_id=account_id, res=res, operation=method)

    return res


@gd.route_function
@log_call(
    level_name="route",
    config=LogDecoratorConfig(result_processor=ResponseGetDataProcessor()),
)
async def share_oauth_account(
    auth: DomoAuth,
    account_id: str,
    share_payload: Optional[dict] = None,
    access_level: Optional[Union[ShareAccount_AccessLevel, str]] = None,
    user_id: Optional[int] = None,
    group_id: Optional[int] = None,
    session: httpx.AsyncClient | None = None,
    debug_api: bool = False,
    debug_num_stacks_to_drop: int = 1,
    parent_class: Optional[str] = None,
    return_raw: bool = False,
) -> rgd.ResponseGetData:
    """Share OAuth account with users/groups.

    Two ways to call this function:
    1. Pass pre-built share_payload (legacy mode)
    2. Pass access_level with user_id or group_id (generates payload automatically)

    Args:
        auth: Authentication object for API requests
        account_id: ID of the OAuth account to share
        share_payload: Pre-built sharing payload (optional, overrides other params)
        access_level: Access level enum or string (required if share_payload not provided)
        user_id: ID of user to share with (mutually exclusive with group_id)
        group_id: ID of group to share with (mutually exclusive with user_id)
        session: HTTP client session (optional)
        debug_api: Enable API debugging
        debug_num_stacks_to_drop: Stack frames to drop for debugging
        parent_class: Name of calling class for debugging
        return_raw: Return raw response without processing

    Returns:
        ResponseGetData object confirming sharing operation

    Raises:
        ValueError: If neither share_payload nor access_level provided
        Account_Share_Error: If OAuth sharing operation fails

    Examples:
        >>> # Using payload generator
        >>> await share_oauth_account(
        ...     auth=auth,
        ...     account_id="123",
        ...     access_level=ShareAccount_AccessLevel.CAN_VIEW,
        ...     group_id=789
        ... )
    """
    # Generate payload if not provided
    if not share_payload:
        if not access_level:
            raise ValueError("Must provide either share_payload or access_level")

        share_payload = generate_share_account_v2_payload(
            access_level=access_level,
            user_id=user_id,
            group_id=group_id,
        )

    url = f"https://{auth.domo_instance}.domo.com/api/data/v2/accounts/templates/share/{account_id}"

    res = await gd.get_data(
        auth=auth,
        url=url,
        method="PUT",
        body=share_payload,
        parent_class=parent_class,
        num_stacks_to_drop=debug_num_stacks_to_drop,
        debug_api=debug_api,
        session=session,
    )

    if return_raw:
        return res

    if not res.is_success:
        raise AccountSharing_Error(
            account_id=account_id,
            res=res,
        )

    return res


@gd.route_function
@log_call(
    level_name="route",
    config=LogDecoratorConfig(result_processor=ResponseGetDataProcessor()),
)
async def share_account_v1(
    auth: DomoAuth,
    account_id: str,
    share_payload: Optional[dict] = None,
    access_level: Optional[Union[ShareAccount_V1_AccessLevel, str]] = None,
    user_id: Optional[int] = None,
    session: httpx.AsyncClient | None = None,
    debug_api: bool = False,
    debug_num_stacks_to_drop: int = 1,
    parent_class: Optional[str] = None,
    return_raw: bool = False,
) -> rgd.ResponseGetData:
    """Share account using legacy v1 API (users only).

    Note: V1 API allows sharing with users ONLY. It does not support sharing with groups
    and has a more limited set of share rights (owner or read). See ShareAccount_V1_AccessLevel
    vs ShareAccount_AccessLevel for differences.

    Two ways to call this function:
    1. Pass pre-built share_payload (legacy mode)
    2. Pass access_level with user_id (generates payload automatically)

    Args:
        auth: Authentication object for API requests
        account_id: ID of the account to share
        share_payload: Pre-built sharing payload (optional, overrides other params)
        access_level: Access level enum or string (required if share_payload not provided)
        user_id: ID of user to share with (required if share_payload not provided)
        session: HTTP client session (optional)
        debug_api: Enable API debugging
        debug_num_stacks_to_drop: Stack frames to drop for debugging
        parent_class: Name of calling class for debugging
        return_raw: Return raw response without processing

    Returns:
        ResponseGetData object confirming sharing operation

    Raises:
        ValueError: If neither share_payload nor (access_level and user_id) provided
        Account_AlreadyShared_Error: If account is already shared with user
        Account_Share_Error: If sharing operation fails

    Examples:
        >>> # Using payload generator
        >>> await share_account_v1(
        ...     auth=auth,
        ...     account_id="123",
        ...     access_level=ShareAccount_V1_AccessLevel.CAN_VIEW,
        ...     user_id=456
        ... )
    """
    # Generate payload if not provided
    if not share_payload:
        if not access_level or not user_id:
            raise ValueError(
                "Must provide either share_payload or (access_level and user_id)"
            )

        share_payload = generate_share_account_v1_payload(
            user_id=user_id,
            access_level=access_level,
        )

    url = (
        f"https://{auth.domo_instance}.domo.com/api/data/v1/accounts/{account_id}/share"
    )

    res = await gd.get_data(
        auth=auth,
        url=url,
        method="PUT",
        body=share_payload,
        num_stacks_to_drop=debug_num_stacks_to_drop,
        parent_class=parent_class,
        debug_api=debug_api,
        session=session,
    )

    if return_raw:
        return res

    if res.status == 500 and res.response == "Internal Server Error":
        raise AccountSharing_Error(
            account_id=account_id,
            message=f"{res.response} - User may already have access to account",
            res=res,
        )

    if not res.is_success:
        raise AccountSharing_Error(
            account_id=account_id,
            res=res,
        )

    return res<|MERGE_RESOLUTION|>--- conflicted
+++ resolved
@@ -23,12 +23,6 @@
 from typing import Optional, Union
 
 import httpx
-<<<<<<< HEAD
-
-from ...client import get_data as gd, response as rgd
-from ...client.auth import DomoAuth
-from ...entities.entities import DomoEnumMixin
-=======
 from dc_logger.decorators import LogDecoratorConfig, log_call
 
 from ...auth import DomoAuth
@@ -38,7 +32,6 @@
     response as rgd,
 )
 from ...utils.logging import ResponseGetDataProcessor
->>>>>>> d39ec8ed
 from .exceptions import AccountSharing_Error
 
 
