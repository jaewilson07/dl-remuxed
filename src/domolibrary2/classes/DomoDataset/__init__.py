"""
DomoDataset Package

This package provides comprehensive dataset management functionality for Domo instances,
including dataset operations, schema management, PDP policies, streaming capabilities,
and connector management.

Classes:
    DomoDataset_Default: Core dataset operations and management
    FederatedDomoDataset: Federated dataset functionality
    DomoPublishDataset: Published dataset operations
    DomoDataset_Schema: Dataset schema management
    DomoDataset_Schema_Column: Individual column management
    PDP_Policy: PDP policy management
    DomoStream: Dataset streaming operations
    DomoConnector: Dataset connector management

Exceptions:
    DatasetNotFoundError: Raised when dataset cannot be found
    QueryRequestError: Raised when dataset query fails
<<<<<<< HEAD
    DatasetSchema_InvalidSchema: Raised when schema validation fails
=======
    DatasetSchema_InvalidSchemaError: Raised when schema validation fails
>>>>>>> d39ec8ed
    SearchPDP_NotFound: Raised when PDP policy search returns no results

Enums:
    DatasetSchema_Types: Available dataset schema types
    ShareDataset_AccessLevelEnum: Dataset sharing access levels
    StreamConfig_Mapping_snowflake: Snowflake stream mapping types
"""

# Import all classes and functionality from the package modules
from .connector import DomoConnector, DomoConnectors
<<<<<<< HEAD
from .dataset import (
=======
from .core import (
>>>>>>> d39ec8ed
    DomoDataset,
    DomoDataset_Default,
    DomoPublishDataset,
    FederatedDomoDataset,
)
<<<<<<< HEAD
from .pdp import Dataset_PDP_Policies, PDP_Parameter, PDP_Policy, SearchPDP_NotFound
from .schema import (
    DatasetSchema_InvalidSchema,
=======
from .pdp import DatasetPdpPolicies, PdpParameter, PDPPolicy
from .schema import (
    DatasetSchema_InvalidSchemaError,
>>>>>>> d39ec8ed
    DatasetSchema_Types,
    DomoDataset_Schema,
    DomoDataset_Schema_Column,
)
from .stream import (
    DomoStream,
    DomoStreams,
)
from .stream_config import (
    StreamConfig,
<<<<<<< HEAD
    StreamConfig_Mappings,
=======
>>>>>>> d39ec8ed
    StreamConfig_Mapping_snowflake,
    StreamConfig_Mapping_snowflake_federated,
    StreamConfig_Mapping_snowflake_internal_unload,
    StreamConfig_Mapping_snowflake_keypair_internal_managed_unload,
    StreamConfig_Mapping_snowflakekeypairauthentication,
<<<<<<< HEAD
=======
    StreamConfig_Mappings,
>>>>>>> d39ec8ed
)

# Import route-level exceptions that are commonly used
try:
    from ...routes.dataset import (
        DatasetNotFoundError,
        QueryRequestError,
        ShareDataset_AccessLevelEnum,
    )
except ImportError:
    # Fallback if route exceptions aren't available
    pass

__all__ = [
    # Main dataset classes
    "DomoDataset",
    "DomoDataset_Default",
    "DomoPublishDataset",
    "FederatedDomoDataset",
    # Schema management
    "DomoDataset_Schema",
    "DomoDataset_Schema_Column",
    "DatasetSchema_Types",
<<<<<<< HEAD
    "DatasetSchema_InvalidSchema",
    # PDP functionality
    "PDP_Policy",
    "PDP_Parameter",
    "Dataset_PDP_Policies",
    "SearchPDP_NotFound",
=======
    "DatasetSchema_InvalidSchemaError",
    # PDP functionality
    "PDPPolicy",
    "PdpParameter",
    "DatasetPdpPolicies",
>>>>>>> d39ec8ed
    # Streaming
    "DomoStream",
    "DomoStreams",
    "StreamConfig",
    "StreamConfig_Mappings",
    "StreamConfig_Mapping_snowflake",
    "StreamConfig_Mapping_snowflake_federated",
    "StreamConfig_Mapping_snowflake_internal_unload",
    "StreamConfig_Mapping_snowflake_keypair_internal_managed_unload",
    "StreamConfig_Mapping_snowflakekeypairauthentication",
    # Connectors
    "DomoConnector",
    "DomoConnectors",
    # Route exceptions (if available)
    "DatasetNotFoundError",
    "QueryRequestError",
    "ShareDataset_AccessLevelEnum",
]<|MERGE_RESOLUTION|>--- conflicted
+++ resolved
@@ -18,11 +18,7 @@
 Exceptions:
     DatasetNotFoundError: Raised when dataset cannot be found
     QueryRequestError: Raised when dataset query fails
-<<<<<<< HEAD
-    DatasetSchema_InvalidSchema: Raised when schema validation fails
-=======
     DatasetSchema_InvalidSchemaError: Raised when schema validation fails
->>>>>>> d39ec8ed
     SearchPDP_NotFound: Raised when PDP policy search returns no results
 
 Enums:
@@ -33,25 +29,15 @@
 
 # Import all classes and functionality from the package modules
 from .connector import DomoConnector, DomoConnectors
-<<<<<<< HEAD
-from .dataset import (
-=======
 from .core import (
->>>>>>> d39ec8ed
     DomoDataset,
     DomoDataset_Default,
     DomoPublishDataset,
     FederatedDomoDataset,
 )
-<<<<<<< HEAD
-from .pdp import Dataset_PDP_Policies, PDP_Parameter, PDP_Policy, SearchPDP_NotFound
-from .schema import (
-    DatasetSchema_InvalidSchema,
-=======
 from .pdp import DatasetPdpPolicies, PdpParameter, PDPPolicy
 from .schema import (
     DatasetSchema_InvalidSchemaError,
->>>>>>> d39ec8ed
     DatasetSchema_Types,
     DomoDataset_Schema,
     DomoDataset_Schema_Column,
@@ -62,19 +48,12 @@
 )
 from .stream_config import (
     StreamConfig,
-<<<<<<< HEAD
-    StreamConfig_Mappings,
-=======
->>>>>>> d39ec8ed
     StreamConfig_Mapping_snowflake,
     StreamConfig_Mapping_snowflake_federated,
     StreamConfig_Mapping_snowflake_internal_unload,
     StreamConfig_Mapping_snowflake_keypair_internal_managed_unload,
     StreamConfig_Mapping_snowflakekeypairauthentication,
-<<<<<<< HEAD
-=======
     StreamConfig_Mappings,
->>>>>>> d39ec8ed
 )
 
 # Import route-level exceptions that are commonly used
@@ -98,20 +77,11 @@
     "DomoDataset_Schema",
     "DomoDataset_Schema_Column",
     "DatasetSchema_Types",
-<<<<<<< HEAD
-    "DatasetSchema_InvalidSchema",
-    # PDP functionality
-    "PDP_Policy",
-    "PDP_Parameter",
-    "Dataset_PDP_Policies",
-    "SearchPDP_NotFound",
-=======
     "DatasetSchema_InvalidSchemaError",
     # PDP functionality
     "PDPPolicy",
     "PdpParameter",
     "DatasetPdpPolicies",
->>>>>>> d39ec8ed
     # Streaming
     "DomoStream",
     "DomoStreams",
