__all__ = [
    "Stream_GET_Error",
    "Stream_CRUD_Error",
    "get_streams",
    "get_stream_by_id",
    "update_stream",
    "create_stream",
    "execute_stream",
]

from typing import Optional

import httpx

from ..auth import DomoAuth
from ..base.exceptions import RouteError
from ..client import (
    get_data as gd,
    response as rgd,
)


class Stream_GET_Error(RouteError):
    """Raised when stream retrieval operations fail."""

    def __init__(
        self,
        stream_id: Optional[str] = None,
        message: Optional[str] = None,
        res=None,
        **kwargs,
    ):
        super().__init__(
            message=message or "Stream retrieval failed",
            entity_id=stream_id,
            res=res,
            **kwargs,
        )


class Stream_CRUD_Error(RouteError):
    """Raised when stream create, update, delete, or execute operations fail."""

    def __init__(
        self,
        operation: str,
        stream_id: Optional[str] = None,
        message: Optional[str] = None,
        res=None,
        **kwargs,
    ):
        super().__init__(
            message=message or f"Stream {operation} operation failed",
            entity_id=stream_id,
            res=res,
            **kwargs,
        )


@gd.route_function
async def get_streams(
    auth: DomoAuth,
    loop_until_end: bool = True,
    session: httpx.AsyncClient | None = None,
    debug_num_stacks_to_drop: int = 1,
    parent_class: Optional[str] = None,
    debug_api: bool = False,
    debug_loop: bool = False,
    return_raw: bool = False,
    skip: int = 0,
    maximum: int = 1000,
) -> rgd.ResponseGetData:
    """
    streams do not appear to be recycled, not recommended for use as will return a virtually limitless number of streams
    instead use get_stream_by_id
    """

    url = f"https://{auth.domo_instance}.domo.com/api/data/v1/streams/"

    def arr_fn(res):
        return res.response

    res = await gd.looper(
        auth=auth,
        session=session,
        url=url,
        offset_params={"limit": "limit", "offset": "offet"},
        arr_fn=arr_fn,
        loop_until_end=loop_until_end,
        method="GET",
        offset_params_in_body=False,
        limit=500,
        skip=skip,
        maximum=maximum,
        debug_api=debug_api,
        debug_loop=debug_loop,
        debug_num_stacks_to_drop=debug_num_stacks_to_drop,
        parent_class=parent_class,
        return_raw=return_raw,
    )

    if return_raw:
        return res

    if not res.is_success:
        raise Stream_GET_Error(res=res)

    return res


@gd.route_function
async def get_stream_by_id(
    auth: DomoAuth,
    stream_id: str,
    session: httpx.AsyncClient | None = None,
    debug_api: bool = False,
    debug_num_stacks_to_drop: int = 1,
    parent_class: Optional[str] = None,
    return_raw: bool = False,
) -> rgd.ResponseGetData:
    """Get a stream by its ID.
<<<<<<< HEAD
    
=======

>>>>>>> d39ec8ed
    Args:
        auth: Authentication object
        stream_id: Unique stream identifier
        session: HTTP client session
        debug_api: Enable API debugging
        debug_num_stacks_to_drop: Stack frames to drop for debugging
        parent_class: Name of the calling class
        return_raw: Return raw response without processing
<<<<<<< HEAD
        
    Returns:
        ResponseGetData object
        
=======

    Returns:
        ResponseGetData object

>>>>>>> d39ec8ed
    Raises:
        Stream_GET_Error: If retrieval fails
    """
    url = f"https://{auth.domo_instance}.domo.com/api/data/v1/streams/{stream_id}"

    res = await gd.get_data(
        auth=auth,
        url=url,
        method="GET",
        session=session,
        debug_api=debug_api,
        parent_class=parent_class,
        num_stacks_to_drop=debug_num_stacks_to_drop,
    )

    if return_raw:
        return res

    if not res.is_success:
        raise Stream_GET_Error(stream_id=stream_id, res=res)

    return res


@gd.route_function
async def update_stream(
    auth: DomoAuth,
    stream_id: str,
    body: dict,
    session: httpx.AsyncClient | None = None,
    debug_num_stacks_to_drop: int = 1,
    debug_api: bool = False,
    parent_class: Optional[str] = None,
    return_raw: bool = False,
) -> rgd.ResponseGetData:
    """Update a stream configuration.
<<<<<<< HEAD
    
=======

>>>>>>> d39ec8ed
    Args:
        auth: Authentication object
        stream_id: Unique stream identifier
        body: Stream configuration data
        session: HTTP client session
        debug_num_stacks_to_drop: Stack frames to drop for debugging
        debug_api: Enable API debugging
        parent_class: Name of the calling class
        return_raw: Return raw response without processing
<<<<<<< HEAD
        
    Returns:
        ResponseGetData object
        
=======

    Returns:
        ResponseGetData object

>>>>>>> d39ec8ed
    Raises:
        Stream_CRUD_Error: If update operation fails
    """
    url = f"https://{auth.domo_instance}.domo.com/api/data/v1/streams/{stream_id}"

    res = await gd.get_data(
        auth=auth,
        url=url,
        body=body,
        method="PUT",
        session=session,
        debug_api=debug_api,
        parent_class=parent_class,
        num_stacks_to_drop=debug_num_stacks_to_drop,
    )

    if return_raw:
        return res

    if not res.is_success:
        raise Stream_CRUD_Error(operation="update", stream_id=stream_id, res=res)

    return res


@gd.route_function
async def create_stream(
    auth: DomoAuth,
    body: dict,
    session: httpx.AsyncClient | None = None,
    debug_api: bool = False,
    debug_num_stacks_to_drop: int = 1,
    parent_class: Optional[str] = None,
    return_raw: bool = False,
) -> rgd.ResponseGetData:
    """Create a new stream.
<<<<<<< HEAD
    
=======

>>>>>>> d39ec8ed
    Args:
        auth: Authentication object
        body: Stream configuration data
        session: HTTP client session
        debug_api: Enable API debugging
        debug_num_stacks_to_drop: Stack frames to drop for debugging
        parent_class: Name of the calling class
        return_raw: Return raw response without processing
<<<<<<< HEAD
        
    Returns:
        ResponseGetData object
        
=======

    Returns:
        ResponseGetData object

>>>>>>> d39ec8ed
    Raises:
        Stream_CRUD_Error: If create operation fails
    """
    url = f"https://{auth.domo_instance}.domo.com/api/data/v1/streams"

    res = await gd.get_data(
        auth=auth,
        url=url,
        body=body,
        method="POST",
        session=session,
        debug_api=debug_api,
        parent_class=parent_class,
        num_stacks_to_drop=debug_num_stacks_to_drop,
    )

    if return_raw:
        return res

    if not res.is_success:
        raise Stream_CRUD_Error(operation="create", res=res)

    return res


@gd.route_function
async def execute_stream(
    auth: DomoAuth,
    stream_id: str,
    session: httpx.AsyncClient | None = None,
    debug_api: bool = False,
    parent_class: Optional[str] = None,
    debug_num_stacks_to_drop: int = 1,
    return_raw: bool = False,
) -> rgd.ResponseGetData:
    """Execute a stream to run data import.
<<<<<<< HEAD
    
=======

>>>>>>> d39ec8ed
    Args:
        auth: Authentication object
        stream_id: Unique stream identifier
        session: HTTP client session
        debug_api: Enable API debugging
        parent_class: Name of the calling class
        debug_num_stacks_to_drop: Stack frames to drop for debugging
        return_raw: Return raw response without processing
<<<<<<< HEAD
        
    Returns:
        ResponseGetData object
        
=======

    Returns:
        ResponseGetData object

>>>>>>> d39ec8ed
    Raises:
        Stream_CRUD_Error: If execute operation fails
    """
    url = f"https://{auth.domo_instance}.domo.com/api/data/v1/streams/{stream_id}/executions"

    res = await gd.get_data(
        auth=auth,
        url=url,
        method="POST",
        session=session,
        debug_api=debug_api,
        parent_class=parent_class,
        num_stacks_to_drop=debug_num_stacks_to_drop,
    )

    if return_raw:
        return res

    if not res.is_success:
        raise Stream_CRUD_Error(operation="execute", stream_id=stream_id, res=res)

    return res<|MERGE_RESOLUTION|>--- conflicted
+++ resolved
@@ -119,11 +119,7 @@
     return_raw: bool = False,
 ) -> rgd.ResponseGetData:
     """Get a stream by its ID.
-<<<<<<< HEAD
-    
-=======
-
->>>>>>> d39ec8ed
+
     Args:
         auth: Authentication object
         stream_id: Unique stream identifier
@@ -132,17 +128,10 @@
         debug_num_stacks_to_drop: Stack frames to drop for debugging
         parent_class: Name of the calling class
         return_raw: Return raw response without processing
-<<<<<<< HEAD
-        
+
     Returns:
         ResponseGetData object
-        
-=======
-
-    Returns:
-        ResponseGetData object
-
->>>>>>> d39ec8ed
+
     Raises:
         Stream_GET_Error: If retrieval fails
     """
@@ -179,11 +168,7 @@
     return_raw: bool = False,
 ) -> rgd.ResponseGetData:
     """Update a stream configuration.
-<<<<<<< HEAD
-    
-=======
-
->>>>>>> d39ec8ed
+
     Args:
         auth: Authentication object
         stream_id: Unique stream identifier
@@ -193,17 +178,10 @@
         debug_api: Enable API debugging
         parent_class: Name of the calling class
         return_raw: Return raw response without processing
-<<<<<<< HEAD
-        
+
     Returns:
         ResponseGetData object
-        
-=======
-
-    Returns:
-        ResponseGetData object
-
->>>>>>> d39ec8ed
+
     Raises:
         Stream_CRUD_Error: If update operation fails
     """
@@ -240,11 +218,7 @@
     return_raw: bool = False,
 ) -> rgd.ResponseGetData:
     """Create a new stream.
-<<<<<<< HEAD
-    
-=======
-
->>>>>>> d39ec8ed
+
     Args:
         auth: Authentication object
         body: Stream configuration data
@@ -253,17 +227,10 @@
         debug_num_stacks_to_drop: Stack frames to drop for debugging
         parent_class: Name of the calling class
         return_raw: Return raw response without processing
-<<<<<<< HEAD
-        
+
     Returns:
         ResponseGetData object
-        
-=======
-
-    Returns:
-        ResponseGetData object
-
->>>>>>> d39ec8ed
+
     Raises:
         Stream_CRUD_Error: If create operation fails
     """
@@ -300,11 +267,7 @@
     return_raw: bool = False,
 ) -> rgd.ResponseGetData:
     """Execute a stream to run data import.
-<<<<<<< HEAD
-    
-=======
-
->>>>>>> d39ec8ed
+
     Args:
         auth: Authentication object
         stream_id: Unique stream identifier
@@ -313,17 +276,10 @@
         parent_class: Name of the calling class
         debug_num_stacks_to_drop: Stack frames to drop for debugging
         return_raw: Return raw response without processing
-<<<<<<< HEAD
-        
+
     Returns:
         ResponseGetData object
-        
-=======
-
-    Returns:
-        ResponseGetData object
-
->>>>>>> d39ec8ed
+
     Raises:
         Stream_CRUD_Error: If execute operation fails
     """
