__all__ = [
    "GetDataError",
    "get_data",
    "get_data_stream",
    "LooperError",
    "looper",
    "RouteFunctionResponseTypeError",
    "route_function",
]

import json
import time
from functools import wraps
from pprint import pprint
from typing import Any, Callable, Optional, Union

import httpx
<<<<<<< HEAD
# from dc_logger.client.base import get_global_logger
from dc_logger.decorators import log_call, LogDecoratorConfig
=======
from dc_logger.client.base import get_global_logger
from dc_logger.decorators import log_call
>>>>>>> 4346fd47

from ..utils import chunk_execution as dmce
from ..utils.logging import ResponseGetDataProcessor
from . import (
    auth as dmda,
    response as rgd,
)
from .exceptions import DomoError

# logger: Logger = get_global_logger()
# assert logger, "A global logger must be set before using get_data functions."


class GetDataError(DomoError):
    def __init__(self, message, url):
        super().__init__(message=message, domo_instance=url)


def create_headers(
    auth: Optional[
        "dmda.DomoAuth"
    ],  # The authentication object containing the Domo API token.
    content_type: Optional[
        str
    ] = None,  # The content type for the request. Defaults to None.
    headers: Optional[
        dict
    ] = None,  # Any additional headers for the request. Defaults to None.
) -> dict:  # The headers for the request.
    """
    Creates default headers for interacting with Domo APIs.
    """

    if headers is None:
        headers = {}

    headers = {
        "Content-Type": content_type or "application/json",
        "Connection": "keep-alive",
        "accept": "application/json, text/plain",
        **headers,
    }
    if auth:
        headers.update(**auth.auth_header)
    return headers


def create_httpx_session(
    session: Optional[httpx.AsyncClient] = None, is_verify: bool = False
) -> tuple[httpx.AsyncClient, bool]:
    """Creates or reuses an asynchronous HTTPX session.

    Args:
        session: An optional existing HTTPX AsyncClient session.
        is_verify: Boolean flag for SSL verification.

    Returns:
        A tuple containing the HTTPX session and a boolean indicating if the session should be closed.
    """
    is_close_session = False

    if session is None:
        is_close_session = True
        session = httpx.AsyncClient(verify=is_verify)
    return session, is_close_session


@dmce.run_with_retry()
@log_call(
    action_name="get_data",
    level_name="client",
    config=LogDecoratorConfig(result_processor=ResponseGetDataProcessor())
)
async def get_data(
    url: str,
    method: str,
    auth: Optional["dmda.DomoAuth"] = None,
    content_type: Optional[str] = None,
    headers: Optional[dict] = None,
    body: Union[dict, list, str, None] = None,
    params: Optional[dict] = None,
    debug_api: bool = False,
    session: Optional[httpx.AsyncClient] = None,
    return_raw: bool = False,
    is_follow_redirects: bool = False,
    timeout: int = 20,
    parent_class: Optional[str] = None,  # noqa: ARG001
    num_stacks_to_drop: int = 2,  # noqa: ARG001
    is_verify: bool = False,
) -> rgd.ResponseGetData:
    """Asynchronously performs an HTTP request to retrieve data from a Domo API endpoint."""

    if debug_api:
        print(f"🐛 Debugging get_data: {method} {url}")

    headers = create_headers(
        auth=auth, content_type=content_type, headers=headers or {}
    )

    session, is_close_session = create_httpx_session(
        session=session, is_verify=is_verify
    )
    if not isinstance(body, str):
        body = json.dumps(body)

    # Create request metadata
    request_metadata = rgd.RequestMetadata(
        url=url,
        headers=headers,
        body=body,
        params=params,
    )

    if debug_api:
        print(request_metadata.to_dict())

    # Create additional information with parent_class and traceback_details
    additional_information = {}
    if parent_class:
        additional_information["parent_class"] = parent_class

    try:
        
        response = await session.request(
            method=method,
            url=url,
            headers=headers,
            json=body if isinstance(body, dict) else None,
            content=body if isinstance(body, str) else None,
            params=params,
            follow_redirects=is_follow_redirects,
            timeout=timeout,
        )


        if debug_api:
            print(f"Response Status: {response.status_code}")

        # Check for VPN block
        if response.status_code in range(200, 400):
            if "<title>Domo - Blocked</title>" in response.text:
                ip_address = rgd.find_ip(response.text)
                # Create a custom response for VPN block with 403 status
                vpn_response = rgd.ResponseGetData(
                    status=403,  # Forbidden - blocked by VPN
                    response=f"Blocked by VPN: {ip_address}",
                    is_success=False,
                    request_metadata=request_metadata,
                    additional_information=additional_information,
                )
                return vpn_response

        # Return raw response if requested
        if return_raw:
            res = rgd.ResponseGetData(
                status=response.status_code,
                response=response,
                is_success=True,
                request_metadata=request_metadata,
                additional_information=additional_information,
            )

            #await logger.info(message=res.to_dict())
            return res

        # Process response into ResponseGetData using from_httpx_response
        res = rgd.ResponseGetData.from_httpx_response(
            res=response,
            request_metadata=request_metadata,
            additional_information=additional_information,
        )

        #if logger:
            #await logger.info(message=res.response)

        return res

    except httpx.HTTPStatusError as http_err:
        message = f"HTTP error occurred: {http_err}"
        print(message)
        raise

    except Exception as e:
        message = f"An unexpected error occurred: {e}"
        print(message)
        raise

    finally:
        if is_close_session:
            await session.aclose()


@dmce.run_with_retry()
@log_call(
    action_name="get_data_stream",
    level_name="client",
    config=LogDecoratorConfig(result_processor=ResponseGetDataProcessor())
)
async def get_data_stream(
    url: str,
    auth: dmda.DomoAuth,
    method: str = "GET",
    content_type: Optional[str] = "application/json",
    headers: Optional[dict] = None,
    # body: Union[dict, str, None] = None,
    params: Optional[dict] = None,
    debug_api: bool = False,
    timeout: int = 10,  # noqa: ARG001
    parent_class: Optional[str] = None,  # name of the parent calling class
    num_stacks_to_drop: int = 2,  # number of stacks to drop from the stack trace.  see `domolibrary.client.Logger.TracebackDetails`.  use 2 with class > route structure.  use 1 with route based approach
    debug_traceback: bool = False,
    session: Optional[httpx.AsyncClient] = None,
    is_verify: bool = False,
    is_follow_redirects: bool = True,
) -> rgd.ResponseGetData:
    """Asynchronously streams data from a Domo API endpoint.

    Args:
        url: API endpoint URL.
        auth: Authentication object for Domo APIs.
        method: HTTP method to use, default is GET.
        content_type: Optional content type header.
        headers: Additional HTTP headers.
        params: Query parameters for the request.
        debug_api: Enable debugging information.
        timeout: Maximum time to wait for a response (in seconds).
        parent_class: (Optional) Name of the calling class.
        num_stacks_to_drop: Number of stack frames to drop in the traceback.
        debug_traceback: Enable detailed traceback debugging.
        session: Optional HTTPX session to be used.
        is_verify: SSL verification flag.
        is_follow_redirects: Follow HTTP redirects if True.

    Returns:
        An instance of ResponseGetData containing the streamed response data.
    """

    create_httpx_session(session=session, is_verify=is_verify)
    if debug_api:
        print("🐛 debugging get_data")

    if auth and not auth.token:
        await auth.get_auth_token()

    headers = headers or {}

    headers.update(
        {
            "Connection": "keep-alive",
        }
    )
    headers = create_headers(headers=headers, content_type=content_type, auth=auth)

    # Create request metadata
    request_metadata = rgd.RequestMetadata(
        url=url,
        headers=headers,
        body=None,  # No body in stream function
        params=params,
    )

    # Create additional information with parent_class and traceback_details
    additional_information = {}
    if parent_class:
        additional_information["parent_class"] = parent_class

    if debug_api:
        pprint(
            {
                "method": method,
                "url": url,
                "headers": headers,
                # "body": body,
                "params": params,
                # "traceback_details": traceback_details,
            }
        )

    try:
        async with session or httpx.AsyncClient(verify=is_verify) as client:
            async with client.stream(
                method,
                url=url,
                headers=headers,
                follow_redirects=is_follow_redirects,
                timeout=timeout,
            ) as res:
                if res.status_code != 200:
                    res = rgd.ResponseGetData(
                        status=res.status_code,
                        response=res.text if hasattr(res, "text") else str(res.content),
                        is_success=False,
                        request_metadata=request_metadata,
                        additional_information=additional_information,
                    )
        if not session:
            session = httpx.AsyncClient(verify=is_verify)

        async with session.stream(
            method,
            url=url,
            headers=headers,
            follow_redirects=is_follow_redirects,
            timeout=timeout,
        ) as res:
            if res.status_code != 200:
                response_text = (
                    res.text if hasattr(res, "text") else str(await res.aread())
                )
                res_obj = rgd.ResponseGetData(
                    status=res.status_code,
                    response=response_text,
                    is_success=False,
                    request_metadata=request_metadata,
                    additional_information=additional_information,
                )
                return res_obj

            content = bytearray()
            async for chunk in res.aiter_bytes():
                content += chunk

            res_obj = rgd.ResponseGetData(
                status=res.status_code,
                response=content,
                is_success=True,
                request_metadata=request_metadata,
                additional_information=additional_information,
            )
            return res_obj

    except httpx.TransportError as e:
        raise GetDataError(url=url, message=e) from e


class LooperError(DomoError):
    def __init__(self, loop_stage: str, message):
        super().__init__(message=f"{loop_stage} - {message}")


@log_call(action_name="looper",level_name="client")
async def looper(
    auth: dmda.DomoAuth,
    session: Optional[httpx.AsyncClient],
    url,
    offset_params,
    arr_fn: Callable,
    loop_until_end: bool = False,  # usually you'll set this to true.  it will override maximum
    method="POST",
    body: Optional[dict] = None,
    fixed_params: Optional[dict] = None,
    offset_params_in_body: bool = False,
    body_fn=None,
    limit=1000,
    skip=0,
    maximum=0,
    debug_api: bool = False,
    debug_loop: bool = False,
    debug_num_stacks_to_drop: int = 1,
    parent_class: Optional[str] = None,
    timeout: int = 10,
    wait_sleep: int = 0,
    is_verify: bool = False,
    return_raw: bool = False,
) -> rgd.ResponseGetData:
    """Iteratively retrieves paginated data from a Domo API endpoint.

    Args:
        auth: Authentication object for Domo APIs.
        session: HTTPX AsyncClient session used for making requests.
        url: API endpoint URL for data retrieval.
        offset_params: Dictionary specifying the pagination keys (e.g., 'offset', 'limit').
        arr_fn: Function to extract records from the API response.
        loop_until_end: If True, continues fetching until no new records are returned.
        method: HTTP method to use (default is POST).
        body: Request payload (if required).
        fixed_params: Fixed query parameters to include in every request.
        offset_params_in_body: Whether to include pagination parameters inside the request body.
        body_fn: Function to modify the request body before each request.
        limit: Number of records to retrieve per request.
        skip: Initial offset value.
        maximum: Maximum number of records to retrieve.
        debug_api: Enable debugging output for API calls.
        debug_loop: Enable debugging output for the looping process.
        debug_num_stacks_to_drop: Number of stack frames to drop in traceback for debugging.
        parent_class: (Optional) Name of the calling class.
        timeout: Request timeout value.
        wait_sleep: Time to wait between consecutive requests (in seconds).
        is_verify: SSL verification flag.
        return_raw: Flag to return the raw response instead of processed data.

    Returns:
        An instance of ResponseGetData containing the aggregated data and pagination metadata.
    """
    is_close_session = False

    session, is_close_session = create_httpx_session(session, is_verify=is_verify)

    all_rows = []
    is_loop = True

    res: Optional[rgd.ResponseGetData] = None

    if maximum and maximum <= limit and not loop_until_end:
        limit = maximum

    while is_loop:
        params = fixed_params or {}

        if offset_params_in_body:
            if body is None:
                body = {}
            body.update(
                {offset_params.get("offset"): skip, offset_params.get("limit"): limit}
            )

        else:
            params.update(
                {offset_params.get("offset"): skip, offset_params.get("limit"): limit}
            )

        if body_fn:
            try:
                body = body_fn(skip, limit, body)

            except Exception as e:
                await session.aclose()

                message = f"processing body_fn {str(e)}"

                raise LooperError(loop_stage=message) from e

        if debug_loop:
            print(f"\n🚀 Retrieving records {skip} through {skip + limit} via {url}")
            # pprint(params)

            message = {
                "action": "looper_request",
                "params": params,
                "body": body,
                "skip": skip,
                "limit": limit,
            }

        res = await get_data(
            auth=auth,
            url=url,
            method=method,
            params=params,
            session=session,
            body=body,
            debug_api=debug_api,
            timeout=timeout,
            parent_class=parent_class,
            num_stacks_to_drop=debug_num_stacks_to_drop,
        )

        if not res or not res.is_success:
            if is_close_session:
                await session.aclose()

            return res or rgd.ResponseGetData(
                status=500, response="No response", is_success=False
            )

        if return_raw:
            return res

        try:
            new_records = arr_fn(res)

        except Exception as e:
            await session.aclose()

            raise LooperError(loop_stage="processing arr_fn", message=str(e)) from e

        all_rows += new_records

        if len(new_records) == 0:
            is_loop = False

        if maximum and len(all_rows) >= maximum and not loop_until_end:
            is_loop = False

        message = f"🐛 Looper iteration complete: {{'all_rows': {len(all_rows)}, 'new_records': {len(new_records)}, 'skip': {skip}, 'limit': {limit}}}"

        if debug_loop:
            print(message)

        if maximum and skip + limit > maximum and not loop_until_end:
            limit = maximum - len(all_rows)

        skip += len(new_records)
        time.sleep(wait_sleep)

    if debug_loop:
        message = f"\n🎉 Success - {len(all_rows)} records retrieved from {url} in query looper\n"

    if is_close_session:
        await session.aclose()

    if not res:
        return rgd.ResponseGetData(
            status=500, response="No response received", is_success=False
        )

    return await rgd.ResponseGetData.from_looper(res=res, array=all_rows)


class RouteFunctionResponseTypeError(TypeError):
    def __init__(self, result):
        super().__init__(
            f"Expected function to return an instance of ResponseGetData got {type(result)} instead.  Refactor function to return ResponseGetData class"
        )


# @log_call(logger=logger, action_name="route_function")
def route_function(func: Callable[..., Any]) -> Callable[..., Any]:
    """
    Decorator for route functions to ensure they receive certain arguments.
    If these arguments are not provided, default values are used.

    Args:
        func (Callable[..., Any]): The function to decorate.

    Returns:
        Callable[..., Any]: The decorated function.

    The decorated function takes the following arguments:
        *args (Any): Positional arguments for the decorated function.
        parent_class (str, optional): The parent class. Defaults to None.
        debug_num_stacks_to_drop (int, optional): The number of stacks to drop for debugging. Defaults to 1.
        debug_api (bool, optional): Whether to debug the API. Defaults to False.
        session (httpx.AsyncClient, optional): The HTTPX client session. Defaults to None.
        **kwargs (Any): Additional keyword arguments for the decorated function.
    """

    @wraps(func)
    async def wrapper(
        *args: Any,
        parent_class: Optional[str] = None,
        debug_num_stacks_to_drop: int = 1,
        debug_api: bool = False,
        session: Optional[httpx.AsyncClient] = None,
        **kwargs: Any,
    ) -> Any:
        result = await func(
            *args,
            parent_class=parent_class,
            debug_num_stacks_to_drop=debug_num_stacks_to_drop,
            debug_api=debug_api,
            session=session,
            **kwargs,
        )

        if not isinstance(result, rgd.ResponseGetData):
            raise RouteFunctionResponseTypeError(result)

        return result

    return wrapper<|MERGE_RESOLUTION|>--- conflicted
+++ resolved
@@ -15,13 +15,9 @@
 from typing import Any, Callable, Optional, Union
 
 import httpx
-<<<<<<< HEAD
+
 # from dc_logger.client.base import get_global_logger
-from dc_logger.decorators import log_call, LogDecoratorConfig
-=======
-from dc_logger.client.base import get_global_logger
-from dc_logger.decorators import log_call
->>>>>>> 4346fd47
+from dc_logger.decorators import LogDecoratorConfig, log_call
 
 from ..utils import chunk_execution as dmce
 from ..utils.logging import ResponseGetDataProcessor
@@ -93,7 +89,7 @@
 @log_call(
     action_name="get_data",
     level_name="client",
-    config=LogDecoratorConfig(result_processor=ResponseGetDataProcessor())
+    config=LogDecoratorConfig(result_processor=ResponseGetDataProcessor()),
 )
 async def get_data(
     url: str,
@@ -144,7 +140,6 @@
         additional_information["parent_class"] = parent_class
 
     try:
-        
         response = await session.request(
             method=method,
             url=url,
@@ -155,7 +150,6 @@
             follow_redirects=is_follow_redirects,
             timeout=timeout,
         )
-
 
         if debug_api:
             print(f"Response Status: {response.status_code}")
@@ -184,7 +178,7 @@
                 additional_information=additional_information,
             )
 
-            #await logger.info(message=res.to_dict())
+            # await logger.info(message=res.to_dict())
             return res
 
         # Process response into ResponseGetData using from_httpx_response
@@ -194,8 +188,8 @@
             additional_information=additional_information,
         )
 
-        #if logger:
-            #await logger.info(message=res.response)
+        # if logger:
+        # await logger.info(message=res.response)
 
         return res
 
@@ -218,7 +212,7 @@
 @log_call(
     action_name="get_data_stream",
     level_name="client",
-    config=LogDecoratorConfig(result_processor=ResponseGetDataProcessor())
+    config=LogDecoratorConfig(result_processor=ResponseGetDataProcessor()),
 )
 async def get_data_stream(
     url: str,
@@ -362,7 +356,7 @@
         super().__init__(message=f"{loop_stage} - {message}")
 
 
-@log_call(action_name="looper",level_name="client")
+@log_call(action_name="looper", level_name="client")
 async def looper(
     auth: dmda.DomoAuth,
     session: Optional[httpx.AsyncClient],
