--- conflicted
+++ resolved
@@ -1,55 +1,4 @@
 """
-<<<<<<< HEAD
-Test file for DomoAccount_OAuth class validation
-
-This test file validates the DomoAccount_OAuth class implementation,
-ensuring it follows domolibrary2 design patterns and standards.
-
-Tests:
-    test_cell_0: Setup and authentication helper
-    test_cell_1: Test get_by_id method
-    test_cell_2: Test from_dict method
-    test_cell_3: Test Access.get() method
-    test_cell_4: Test display_url method
-    test_cell_5_error_handling: Test exception handling
-
-Required Environment Variables:
-    DOMO_INSTANCE: Your Domo instance name (e.g., 'my-company')
-    DOMO_ACCESS_TOKEN: Domo access token with account permissions
-    OAUTH_ACCOUNT_ID_1: (Optional) ID of an OAuth account to test with (defaults to 1)
-
-Example .env file:
-    DOMO_INSTANCE=my-company
-    DOMO_ACCESS_TOKEN=your-access-token-here
-    OAUTH_ACCOUNT_ID_1=123
-
-How to obtain test values:
-    1. Navigate to your Domo instance
-    2. Go to Admin > Data > Accounts
-    3. Find an OAuth account (e.g., Snowflake OAuth)
-    4. Copy the account ID from the URL or API response
-    5. Ensure your access token has permission to view/manage accounts
-"""
-
-import os
-from dotenv import load_dotenv
-
-import domolibrary2.client.auth as dmda
-from domolibrary2.classes.DomoAccount.Account_OAuth import DomoAccount_OAuth
-from domolibrary2.routes.account.exceptions import (
-    Account_GET_Error,
-    Account_NoMatch,
-    Account_CRUD_Error,
-)
-
-load_dotenv()
-
-# Setup authentication for tests
-# Note: These tests require DOMO_INSTANCE and DOMO_ACCESS_TOKEN environment variables
-token_auth = dmda.DomoTokenAuth(
-    domo_instance=os.environ.get("DOMO_INSTANCE", "test-instance"),
-    domo_access_token=os.environ.get("DOMO_ACCESS_TOKEN", "test-token"),
-=======
 Test file for DomoAccount_OAuth class
 
 This test suite validates the DomoAccount_OAuth class functionality including:
@@ -73,50 +22,10 @@
 from domolibrary2.classes.DomoAccount.Account_OAuth import (
     OAuthConfig,
     DomoAccountOAuth_Config_SnowflakeOauth,
->>>>>>> d1dd2194
 )
 from domolibrary2.routes.account.exceptions import Account_NoMatch
 
-# Test account IDs from environment
-TEST_OAUTH_ACCOUNT_ID_1 = int(os.environ.get("OAUTH_ACCOUNT_ID_1", 1))
-
-<<<<<<< HEAD
-
-async def test_cell_0(token_auth=token_auth) -> dmda.DomoTokenAuth:
-    """Helper function to verify authentication is working.
-
-    Returns:
-        DomoTokenAuth: Authenticated token auth object
-    """
-    if not token_auth.user_id:
-        await token_auth.who_am_i()
-    return token_auth
-
-
-async def test_cell_1(token_auth=token_auth) -> DomoAccount_OAuth:
-    """Test retrieving an OAuth account by ID.
-
-    Returns:
-        DomoAccount_OAuth: Retrieved OAuth account instance
-
-    Raises:
-        Account_NoMatch: If OAuth account is not found
-        Account_GET_Error: If retrieval fails
-    """
-    domo_oauth = await DomoAccount_OAuth.get_by_id(
-        auth=token_auth,
-        account_id=TEST_OAUTH_ACCOUNT_ID_1,
-        return_raw=False,
-        debug_api=False,
-    )
-
-    # Verify basic attributes
-    assert domo_oauth.id is not None
-    assert domo_oauth.auth is not None
-    assert domo_oauth.Access is not None
-
-    return domo_oauth
-=======
+
 # Setup authentication for tests
 @pytest.fixture
 def token_auth():
@@ -164,7 +73,6 @@
 @pytest.mark.asyncio
 async def test_from_dict(token_auth):
     """Test creating an OAuth account from dictionary data.
->>>>>>> d1dd2194
 
     This test verifies that:
     1. OAuth accounts can be created from dict representations
@@ -180,33 +88,6 @@
         "modifiedAt": 1640995200000,  # 2022-01-01
     }
 
-<<<<<<< HEAD
-async def test_cell_2(token_auth=token_auth):
-    """Test from_dict method for OAuth account.
-
-    This test verifies that OAuth accounts can be properly constructed
-    from dictionary representations (API responses).
-    """
-    # Get an account first to have real data
-    domo_oauth = await DomoAccount_OAuth.get_by_id(
-        auth=token_auth,
-        account_id=TEST_OAUTH_ACCOUNT_ID_1,
-    )
-
-    # Test from_dict using the raw data
-    if domo_oauth.raw:
-        reconstructed = DomoAccount_OAuth.from_dict(
-            auth=token_auth,
-            obj=domo_oauth.raw,
-            is_admin_summary=False,
-            new_cls=DomoAccount_OAuth,
-        )
-
-        assert reconstructed.id == domo_oauth.id
-        assert reconstructed.name == domo_oauth.name
-
-    return domo_oauth
-=======
     oauth_account = DomoAccount_OAuth.from_dict(
         auth=token_auth,
         obj=sample_data,
@@ -258,7 +139,6 @@
         account_id=account_id,
         is_suppress_no_config=True,
     )
->>>>>>> d1dd2194
 
     original_name = oauth_account.name
     new_name = f"Test Update - {original_name}"
@@ -351,99 +231,7 @@
         return_raw=True,
     )
 
-<<<<<<< HEAD
-async def test_cell_3(token_auth=token_auth):
-    """Test Access composition and get() method.
-
-    Verifies that the DomoAccess_OAuth subentity is properly
-    initialized and can retrieve access information.
-    """
-    domo_oauth = await DomoAccount_OAuth.get_by_id(
-        auth=token_auth,
-        account_id=TEST_OAUTH_ACCOUNT_ID_1,
-    )
-
-    # Verify Access is initialized
-    assert domo_oauth.Access is not None
-
-    # Test getting access list
-    access_list = await domo_oauth.Access.get()
-
-    # Verify we got a response
-    assert access_list is not None
-
-    return access_list
-
-
-async def test_cell_4(token_auth=token_auth):
-    """Test display_url method.
-
-    Verifies that the display URL is properly formatted.
-    """
-    domo_oauth = await DomoAccount_OAuth.get_by_id(
-        auth=token_auth,
-        account_id=TEST_OAUTH_ACCOUNT_ID_1,
-    )
-
-    url = domo_oauth.display_url()
-
-    # Verify URL format
-    assert url is not None
-    assert isinstance(url, str)
-    assert "accounts" in url.lower()
-
-    return url
-
-
-async def test_cell_5_error_handling(token_auth=token_auth):
-    """Test error handling for non-existent OAuth account.
-
-    Verifies that appropriate exceptions are raised for invalid account IDs.
-    """
-    try:
-        # Try to get a non-existent OAuth account
-        await DomoAccount_OAuth.get_by_id(
-            auth=token_auth,
-            account_id=999999999,  # Non-existent ID
-            debug_api=False,
-        )
-        # If we get here, the account exists (unlikely)
-        print("Warning: Account 999999999 exists")
-    except Account_NoMatch as e:
-        # Expected exception for missing account
-        print(f"Correctly caught Account_NoMatch: {e}")
-        assert "not found" in str(e).lower() or "has it been shared" in str(e).lower()
-    except Account_GET_Error as e:
-        # Also acceptable if retrieval fails
-        print(f"Caught Account_GET_Error: {e}")
-
-
-async def main(token_auth=token_auth):
-    """Run all test functions."""
-    fn_ls = [
-        test_cell_0,
-        test_cell_1,
-        test_cell_2,
-        test_cell_3,
-        test_cell_4,
-        test_cell_5_error_handling,
-    ]
-    for fn in fn_ls:
-        try:
-            await fn(token_auth=token_auth)
-            print(f"✓ {fn.__name__} passed")
-        except Exception as e:
-            print(f"✗ {fn.__name__} failed: {e}")
-            raise
-
-
-if __name__ == "__main__":
-    import asyncio
-
-    asyncio.run(main(token_auth=token_auth))
-=======
     # Verify it's a ResponseGetData object
     assert hasattr(raw_response, "response")
     assert hasattr(raw_response, "is_success")
-    assert hasattr(raw_response, "status")
->>>>>>> d1dd2194
+    assert hasattr(raw_response, "status")