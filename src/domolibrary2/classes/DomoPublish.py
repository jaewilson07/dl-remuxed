from __future__ import annotations

import datetime as dt
import uuid
from dataclasses import dataclass, field
from enum import Enum
from typing import Any, Callable, List, Optional, Union

import httpx

<<<<<<< HEAD
from domolibrary2.classes import DomoDataset

=======
>>>>>>> cc427c8c
from ..entities import entities as dmen

from . import DomoAppStudio as dmas, DomoCard as dmac

from ..client import exceptions as dmde
from ..client.auth import DomoAuth
<<<<<<< HEAD
from ..entities.entities import DomoEntity_w_Lineage
from ..entities.base import DomoEnumMixin
=======
from ..entities.entities import DomoEntity_w_Lineage, DomoEnumMixin
>>>>>>> cc427c8c
from ..routes import publish as publish_routes
from ..utils import chunk_execution as dmce
from .subentity import DomoLineage as dmdl

__all__ = [
    "DomoPublication_Content_Enum",
    "DomoPublication_Content",
    "DomoPublication_UnexpectedContentType",
    "DomoPublication",
    "DomoSubscription_NoParentAuth",
    "DomoSubscription_NoParent",
    "DomoSubscription",
    "DomoEverywhere",
]


class DomoSubscription_NoParentAuth(dmde.ClassError):
    def __init__(self, cls_instance):
        super().__init__(
            cls_instance=cls_instance,
            entity_id="subscription_id",
            message="must pass parent_auth or parent_auth_retrieval_fn which returns an instance of auth given self",
        )


class DomoSubscription_NoParent(dmde.ClassError):
    def __init__(self, cls_instance):
        super().__init__(
            cls_instance=cls_instance,
            entity_id="subscription_id",
            message="unable to retrieve parent publication",
        )


class DomoPublication_Content_Enum(DomoEnumMixin, Enum):
    from . import (
        DomoPage as dmpg,
        DomoCard as dmac,
        DomoDataset as dmds,
        DomoAppStudio as dmas,
    )

    CARD = dmac.DomoCard
    DATASET = dmds.DomoDataset
    DATA_APP = dmas.DomoAppStudio
    PAGE = dmpg.DomoPage


@dataclass
class DomoPublication_Content:
    auth: DomoAuth

    content_id: str
    entity_type: str
    entity_id: str
    entity_domain: str
    is_v2: bool
    is_direct_content: bool

    created_dt: dt.datetime
    updated_dt: dt.datetime = None

    subscriber_content_id: str = None
    subscriber_insance: str = None

    entity: Any = field(repr=False, default=None)
    parent: Any = field(repr=False, default=None)

    """the publication content is the content from the publisher instance that is being distributed to subscribers"""

    @classmethod
    def from_dict(cls, obj: dict, auth: DomoAuth, parent: Any = None):
        entity_type = obj.get("content").get("type")
        return cls(
            auth=auth,
            content_id=obj["id"],
            entity_id=obj.get("content").get("domoObjectId"),
            entity_domain=obj.get("content").get("domain"),
            is_v2=obj.get("isV2"),
            created_dt=(
                dt.datetime.fromtimestamp(obj["created"] / 1000)
                if obj["created"]
                else None
            ),
            updated_dt=(
                dt.datetime.fromtimestamp(obj.get("content").get("updated") / 1000)
                if obj.get("content").get("updated")
                else None
            ),
            is_direct_content=obj.get("useDirectContent"),
            parent=parent,
            entity_type=entity_type,
            entity=DomoPublication_Content_Enum[entity_type].value,
        )

    async def get_entity(
        self, debug_api: bool = False, session: httpx.AsyncClient = None
    ):
        """get the entity from the publication content"""
        if not self.entity:
            self.entity = DomoPublication_Content_Enum[self.entity_type].value

        self.entity = await self.entity._get_entity_by_id(
            auth=self.auth,
            entity_id=self.entity_id,
            debug_api=debug_api,
            session=session,
        )

        return self.entity

    def to_api_json(self):
        return {
            "domain": self.entity_domain,
            "domoObjectId": self.entity_id,
            "customerId": self.entity_domain,
            "type": self.entity_type,
        }


class DomoPublication_UnexpectedContentType(dmde.ClassError):
    def __init__(self, cls_instance, content_type):
        super().__init__(
            cls_instance=cls_instance,
            message=f"DomoPublication_Instantiation: Unexpected content type {content_type}",
        )


@dataclass
class DomoPublication(DomoEntity_w_Lineage):
    name: str
    description: str
    is_v2: bool
    created_dt: dt.datetime

    updated_dt: dt.datetime = None

    subscriptions: List[DomoSubscription] = None

    content: List[DomoPublication_Content] = None

    # content_page_id_ls: List[str] = default = None
    # content_dataset_id_ls: List[str] = field(default_factory=list)
    # content_data_app_id_ls: List[str] = field(default_factory=list)

    def __post_init__(self):
        self.Lineage = dmdl.DomoLineage_Publication.from_parent(
            parent=self, auth=self.auth
        )

    def _generate_subscriptions(self, subscription_authorizations_ls, auth):
        self.subscriptions = [
            DomoSubscription.from_dict(obj=sub, auth=auth, parent_publication=self)
            for sub in subscription_authorizations_ls
        ]

    def _generate_content(self, children_ls):
        self.content = [
            DomoPublication_Content.from_dict(child, auth=self.auth, parent=self)
            for child in children_ls
        ]

        return self.content

    @classmethod
    def from_dict(cls, obj, auth: DomoAuth):
        domo_pub = cls(
            id=obj["id"],
            name=obj["name"],
            description=obj["description"],
            created_dt=(
                dt.datetime.fromtimestamp(obj["created"] / 1000)
                if obj["created"]
                else None
            ),
            updated_dt=(
                dt.datetime.fromtimestamp(obj.get("content").get("updated") / 1000)
                if obj.get("content").get("updated")
                else None
            ),
            is_v2=obj["isV2"],
            auth=auth,
            raw=obj,
            Lineage=None,
        )

        if (
            obj.get("subscriptionAuthorizations")
            and len(obj.get("subscriptionAuthorizations")) > 0
        ):
            domo_pub._generate_subscriptions(
                subscription_authorizations_ls=obj["subscriptionAuthorizations"],
                auth=auth,
            )

        if obj.get("children") and len(obj.get("children")) > 0:
            domo_pub._generate_content(obj["children"])

        return domo_pub

    @classmethod
    async def get_by_id(
        cls,
        publication_id,
        auth: DomoAuth,
        return_raw: bool = False,
        timeout=10,
        debug_api: bool = False,
        debug_num_stacks_to_drop=2,
        session: httpx.AsyncClient = None,
    ):
        res = await publish_routes.get_publication_by_id(
            auth=auth,
            publication_id=publication_id,
            timeout=timeout,
            debug_api=debug_api,
            debug_num_stacks_to_drop=debug_num_stacks_to_drop,
            session=session,
            parent_class=cls.__name__,
        )

        if return_raw:
            return res

        return cls.from_dict(obj=res.response, auth=auth)

    @classmethod
    async def _get_entity_by_id(cls, entity_id, **kwargs):
        return await cls.get_by_id(publication_id=entity_id, **kwargs)

    def display_url(self):
        return f"https://{self.auth.domo_instance}.domo.com/admin/domo-everywhere/publications/details?id={self.id}"

    async def get_content_details(
        self,
        subscriber_domain: str,  # must include .domo.com
        debug_api: bool = False,
        debug_num_stacks_to_drop=2,
        session: httpx.AsyncClient = None,
    ):
        if not subscriber_domain.lower().endswith(".domo.com"):
            subscriber_domain = f"{subscriber_domain}.domo.com"

        res = await publish_routes.get_subscriber_content_details(
            auth=self.auth,
            publication_id=self.id,
            subscriber_instance=subscriber_domain,
            debug_num_stacks_to_drop=debug_num_stacks_to_drop,
            debug_api=debug_api,
            session=session,
            parent_class=self.__class__.__name__,
        )

        return res

    async def get_publication_entity_by_subscriber_entity(
        self,
        subscriber_domain: str,
        subscriber: Any,  # DomoPage, DomoCard, DomoDataset
        debug_api: bool = False,
        session: httpx.AsyncClient = None,
        debug_num_stacks_to_drop: int = 2,
        is_suppress_errors: bool = False,
    ) -> Any:  # DomoCard, DomoDataset, DomoPage
        res = await self.get_content_details(
            subscriber_domain=subscriber_domain,
            debug_api=debug_api,
            session=session,
            debug_num_stacks_to_drop=debug_num_stacks_to_drop,
        )

        obj = next(
            (row for row in res.response if row["subscriberObjectId"] == subscriber.id),
            None,
        )

        if not obj:
            if not is_suppress_errors:
                pass
                # raise DomoError(
                #         =self,
                #         message=f"get_publication_entity_by_subscriber_entity: No matching publication content found for subscriber id {subscriber.id} in publication id {self.id}",
                #     )
            return None

        return await subscriber._get_entity_by_id(
            entity_id=obj["publisherObjectId"], auth=self.auth
        )

    @classmethod
    async def create_publication(
        cls,
        auth: DomoAuth,
        name: str,
        content_ls: List[DomoPublication_Content],
        subscription_ls: List[DomoSubscription],
        unique_id: str = None,
        description: str = None,
        debug_api: bool = False,
    ):
        if not isinstance(subscription_ls, list):
            subscription_ls = [subscription_ls]

        domain_ls = []
        content_json_ls = []
        for sub in subscription_ls:
            domain_ls.append(sub.subscriber_domain)
        for content_item in content_ls:
            content_json_ls.append(content_item.to_api_json())

        unique_id = unique_id or str(uuid.uuid4())

        body = publish_routes.generate_publish_body(
            url=f"{auth.domo_instance}.domo.com",
            sub_domain_ls=domain_ls,
            content_ls=content_json_ls,
            name=name,
            unique_id=unique_id,
            description=description or "",
            is_new=True,
        )

        res = await publish_routes.create_publish_job(
            auth=auth, body=body, debug_api=debug_api
        )

        return cls.from_dict(obj=res.response, auth=auth)

    async def get_content_details(
        self,
        subscriber_domain: str = None,
        debug_api: bool = False,
        session: httpx.AsyncClient = None,
        debug_num_stacks_to_drop: int = 2,
    ):
        res = await publish_routes.get_publication_by_id(
            auth=self.auth,
            publication_id=self.id,
            debug_api=debug_api,
            session=session,
            debug_num_stacks_to_drop=debug_num_stacks_to_drop,
            parent_class=self.__class__.__name__,
        )

        # Extract subscription details
        if subscriber_domain:
            subscription_auth = next(
                (
                    sub
                    for sub in res.response.get("subscriptionAuthorizations", [])
                    if sub.get("subscriberDomain") == subscriber_domain
                ),
                None,
            )
            if subscription_auth:
                res.response = subscription_auth
            else:
                res.response = []

        return res

    async def revoke_subscription_auth(
        self,
        auth: DomoAuth = None,
        subscription_id: str = None,
        subscription: DomoSubscription = None,
        debug_api: bool = False,
        session: httpx.AsyncClient = None,
        debug_num_stacks_to_drop: int = 2,
    ):
        # Note: This function may not have a direct route implementation
        # It would need to be implemented based on the available API endpoints
        auth = auth or self.auth
        subscription_id = subscription_id or subscription.id

        # This is a placeholder implementation - would need actual API route
        raise NotImplementedError("revoke_subscription_auth route not yet implemented")

    async def update_publication(
        self,
        auth: DomoAuth = None,
        content_ls: List[DomoPublication_Content] = None,
        description: str = None,
        name: str = None,
        subscription_ls: List[DomoSubscription] = None,
        debug_api: bool = False,
        session: httpx.AsyncClient = None,
        debug_num_stacks_to_drop: int = 2,
    ):
        auth = auth or self.auth

        # Use the actual available route
        if not isinstance(subscription_ls, list) and subscription_ls:
            subscription_ls = [subscription_ls]

        domain_ls = []
        content_json_ls = []

        if subscription_ls:
            for sub in subscription_ls:
                domain_ls.append(sub.subscriber_domain)

        if content_ls:
            for content_item in content_ls:
                content_json_ls.append(content_item.to_api_json())

        body = publish_routes.generate_publish_body(
            url=f"{auth.domo_instance}.domo.com",
            sub_domain_ls=domain_ls,
            content_ls=content_json_ls,
            name=name or self.name,
            unique_id=self.id,
            description=description or self.description,
            is_new=False,
        )

        res = await publish_routes.update_publish_job(
            auth=auth, publication_id=self.id, body=body
        )

        return res


@dataclass
class DomoSubscription(dmen.DomoEntity):
    """the subscriber represents a location a publication is sent to"""

    id: str
    publication_id: str
    subscriber_domain: str
    publisher_domain: str
    parent_publication: DomoPublication = field(repr=False, default=None)
    created_dt: Optional[dt.datetime] = None

    @classmethod
    def from_dict(cls, obj, auth: DomoAuth, parent_publication: Any = None):
        return cls(
            auth=auth,
            id=obj.get("id") or obj.get("subscriptionId"),
            publication_id=obj["publicationId"],
            subscriber_domain=obj.get("domain") or obj.get("subscriberDomain"),
            publisher_domain=obj.get("publisherDomain"),
            created_dt=(
                (dt.datetime.fromtimestamp(obj.get("created") / 1000))
                if obj.get("created")
                else None
            ),
            raw=obj,
            parent_publication=parent_publication,
        )

    def display_url(self):
        return f"https://{self.auth.domo_instance}.domo.com/admin/domo-everywhere/subscriptions"

    @classmethod
    async def get_by_id(
        cls,
        auth: DomoAuth,
        subscription_id: str,
        return_raw: bool = False,
        debug_api: bool = False,
        session: httpx.AsyncClient = None,
    ):
        res = await publish_routes.get_subscription_by_id(
            auth=auth,
            subscription_id=subscription_id,
            debug_api=debug_api,
            session=session,
            parent_class=cls.__name__,
        )

        if return_raw:
            return res

        return cls.from_dict(obj=res.response, auth=auth)

    async def get_parent_publication(
        self,
        parent_auth: DomoAuth = None,
        parent_auth_retrieval_fn: Callable = None,
        debug_api: bool = False,
        session: httpx.AsyncClient = None,
    ):
        if not parent_auth and parent_auth_retrieval_fn:
            parent_auth = parent_auth_retrieval_fn(self)

        if not parent_auth:
            raise DomoSubscription_NoParentAuth(self)

        self.parent_publication = await DomoPublication.get_by_id(
            publication_id=self.publication_id,
            auth=parent_auth,
            debug_api=debug_api,
            session=session,
        )

        return self.parent_publication

    async def get_content_details(
        self,
        parent_auth: DomoAuth = None,
        parent_auth_retrieval_fn: Callable = None,
        debug_api: bool = False,
        debug_num_stacks_to_drop=2,
        session: httpx.AsyncClient = None,
    ):
        if not self.parent_publication:
            await self.get_parent_publication(
                parent_auth=parent_auth,
                parent_auth_retrieval_fn=parent_auth_retrieval_fn,
                debug_api=debug_api,
                session=session,
            )

        if not self.parent_publication:
            raise DomoSubscription_NoParent(self)

        publication_content = self.parent_publication.content

        res = await publish_routes.get_subscriber_content_details(
            auth=self.parent_publication.auth,
            publication_id=self.publication_id,
            subscriber_instance=self.subscriber_domain,
            debug_num_stacks_to_drop=debug_num_stacks_to_drop,
            debug_api=debug_api,
            session=session,
            parent_class=self.__class__.__name__,
        )

        for content in publication_content:
            subscriber_obj = next(
                (
                    subscriber_obj
                    for subscriber_obj in res.response
                    if subscriber_obj["publisherObjectId"] == content.entity_id
                    and subscriber_obj["contentType"] == content.entity_type
                ),
                None,
            )
            if subscriber_obj is not None:
                content.subscriber_content_id = subscriber_obj["subscriberObjectId"]
                content.subscriber_insance = subscriber_obj["subscriberDomain"]

        self.content = publication_content

        return self.content


@dataclass
class DomoEverywhere:
    auth: DomoAuth = field(repr=False)

    publications: List[DomoPublication] = field(default=None)

    subscriptions: List[DomoSubscription] = field(default=None)

    invitations: List[dict] = field(default=None)

    async def get_publications(
        self,
        search_term: str = None,
        debug_api: bool = False,
        session: httpx.AsyncClient = None,
        return_raw: bool = False,
        debug_num_stacks_to_drop=2,
    ):
        res = await publish_routes.search_publications(
            auth=self.auth,
            debug_api=debug_api,
            session=session,
            search_term=search_term,
            debug_num_stacks_to_drop=debug_num_stacks_to_drop,
            parent_class=self.__class__.__name__,
        )

        if return_raw:
            return res

        self.publications = await dmce.gather_with_concurrency(
            n=60,
            *[
                DomoPublication.get_by_id(publication_id=obj.get("id"), auth=self.auth)
                for obj in res.response
            ],
        )
        return self.publications

    async def search_publications(
        self,
        search_term: str = None,
        session: httpx.AsyncClient = None,
        debug_api: bool = False,
        return_raw: bool = False,
        debug_num_stacks_to_drop=2,
    ):
        res = await self.get_publications(
            search_term=search_term,
            session=session,
            debug_api=debug_api,
            return_raw=return_raw,
            debug_num_stacks_to_drop=debug_num_stacks_to_drop + 1,
        )

        return res

    async def get_subscriptions(
        self,
        session: httpx.AsyncClient = None,
        return_raw: bool = False,
        debug_api: bool = False,
    ):
        """get instances subscription summaries"""

        self.subscriptions = []

        res = await publish_routes.get_subscription_summaries(
            auth=self.auth, session=session, debug_api=debug_api
        )

        if return_raw:
            return res

        for sub in res.response:
            domo_sub = DomoSubscription.from_dict(sub, auth=self.auth)

            if sub in self.subscriptions:
                continue
            self.subscriptions.append(domo_sub)

        return self.subscriptions

    async def get_subscription_invitations(
        self, debug_api: bool = False, session: httpx.AsyncClient = None
    ):
        res = await publish_routes.get_subscription_invitations(
            auth=self.auth,
            debug_api=debug_api,
            session=session,
            parent_class=self.__class__.__name__,
        )

        self.invitations = res.response

        return res

    async def accept_invite_by_id(
        self,
        subscription_id: str,
        debug_api: bool = False,
        session: httpx.AsyncClient = None,
    ):
        res = await publish_routes.accept_invite_by_id(
            auth=self.auth,
            subscription_id=subscription_id,
            debug_api=debug_api,
            session=session,
        )

        if res.status == 200:
            return res.response
        else:
            return None<|MERGE_RESOLUTION|>--- conflicted
+++ resolved
@@ -4,30 +4,21 @@
 import uuid
 from dataclasses import dataclass, field
 from enum import Enum
-from typing import Any, Callable, List, Optional, Union
+from typing import Any, Callable, List, Optional
 
 import httpx
 
-<<<<<<< HEAD
-from domolibrary2.classes import DomoDataset
-
-=======
->>>>>>> cc427c8c
+from .subentity import DomoLineage as dmdl
+
+from ..utils import chunk_execution as dmce
+
 from ..entities import entities as dmen
-
-from . import DomoAppStudio as dmas, DomoCard as dmac
+from ..entities import DomoEntity_w_Lineage, DomoEnumMixin
 
 from ..client import exceptions as dmde
 from ..client.auth import DomoAuth
-<<<<<<< HEAD
-from ..entities.entities import DomoEntity_w_Lineage
-from ..entities.base import DomoEnumMixin
-=======
-from ..entities.entities import DomoEntity_w_Lineage, DomoEnumMixin
->>>>>>> cc427c8c
+
 from ..routes import publish as publish_routes
-from ..utils import chunk_execution as dmce
-from .subentity import DomoLineage as dmdl
 
 __all__ = [
     "DomoPublication_Content_Enum",
