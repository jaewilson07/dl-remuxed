"""
Jupyter Content Management Functions

This module provides functions for managing content within Jupyter workspaces.
"""

__all__ = [
    "get_jupyter_content",
    "create_jupyter_obj",
    "delete_jupyter_content",
    "update_jupyter_file",
    "get_content",
    "get_content_recursive",
    # Utility functions
    "generate_update_jupyter_body__new_content_path",
    "generate_update_jupyter_body__text",
    "generate_update_jupyter_body__ipynb",
    "generate_update_jupyter_body__directory",
    "GenerateUpdateJupyterBodyFactory",
    "generate_update_jupyter_body",
]

import asyncio
import os
import urllib
from enum import Enum, member
from functools import partial
from typing import Any, Optional

import httpx

<<<<<<< HEAD
from ...client import auth as dmda, get_data as gd, response as rgd
from ...entities.entities import DomoEnumMixin
=======
from ... import auth as dmda
from ...base.base import DomoEnumMixin
from ...client import (
    get_data as gd,
    response as rgd,
)
>>>>>>> d39ec8ed
from ...utils import chunk_execution as dmce
from .exceptions import (
    Jupyter_CRUD_Error,
    Jupyter_GET_Error,
    SearchJupyterNotFoundError,
)


# Utility functions for body generation
def generate_update_jupyter_body__new_content_path(content_path):
    """Generate new content path for jupyter body."""
    if not content_path:
        return ""

    ## replaces ./ if passed as part of url description
    if content_path.startswith("./"):
        content_path = content_path[2:]

    if "/" in content_path:
        return "/".join(content_path.split("/")[:-1])
    else:
        return ""


def generate_update_jupyter_body__text(body, content_path=None):
    """Generate body for text content type."""
    body.update(
        {
            "format": "text",
            "path": generate_update_jupyter_body__new_content_path(content_path),
            "type": "file",
        }
    )
    return body


def generate_update_jupyter_body__ipynb(body, content_path=None):
    """Generate body for ipynb (Jupyter notebook) content type."""
    body.update(
        {
            "format": "json",
            "path": generate_update_jupyter_body__new_content_path(content_path),
            "type": "notebook",
        }
    )
    return body


def generate_update_jupyter_body__directory(content_path, body):
    """Generate body for directory content type."""
    body.update(
        {
            "path": generate_update_jupyter_body__new_content_path(content_path),
            "format": None,
            "type": "directory",
        }
    )
    return body


class GenerateUpdateJupyterBodyFactory(DomoEnumMixin, Enum):
    """Factory for generating different types of Jupyter request bodies."""

    IPYNB = member(partial(generate_update_jupyter_body__ipynb))
    DIRECTORY = member(partial(generate_update_jupyter_body__directory))
    TEXT = member(partial(generate_update_jupyter_body__text))
    default = member(partial(generate_update_jupyter_body__text))


def generate_update_jupyter_body(
    new_content: Any,
    content_path: str,  # my_folder/datatypes.ipynb
):
    """Factory to construct properly formed body for Jupyter API requests.

    Args:
        new_content: Content to be included in the body
        content_path: Path of the content (determines content type)

    Returns:
        Dictionary containing properly formatted body for Jupyter API
    """

    if content_path.startswith("./"):
        content_path = content_path[2:]

    content_name = os.path.normpath(content_path).split(os.sep)[-1]

    if "." in content_path:
        content_type = content_path.split(".")[-1]
    else:
        content_type = "directory"

    body = {
        "name": content_name,
        "content": new_content,
        "path": content_path,
    }
    return GenerateUpdateJupyterBodyFactory.get(content_type).value(
        body=body, content_path=content_path
    )


@gd.route_function
async def get_jupyter_content(
    auth: dmda.DomoJupyterAuth,
    content_path: str = "",
    session: httpx.AsyncClient | None = None,
    debug_api: bool = False,
    debug_num_stacks_to_drop: int = 1,
    parent_class: Optional[str] = None,
    is_run_test_jupyter_auth: bool = True,
    return_raw: bool = False,
) -> rgd.ResponseGetData:
    """Retrieve content from a Jupyter workspace.

        Args:
            auth: Jupyter authentication object with workspace credentials
            content_path: Path to content within the workspace (default: root)
            session: Optional httpx client session for connection reuse
            debug_api: Enable detailed API request/response logging
            debug_num_stacks_to_drop: Number of stack frames to drop in debug output
            parent_class: Optional parent class name for debugging context
            return_raw: Return raw API response without processing

        Returns:
            ResponseGetData object containing workspace content

        Raises:
            Jupyter_GET_Error: If content retrieval fails
            SearchJupyterNotFoundError
    : If content path doesn't exist
    """
    if is_run_test_jupyter_auth:
        dmda.test_is_jupyter_auth(auth)

    url = f"https://{auth.domo_instance}.{auth.service_location}{auth.service_prefix}api/contents/{content_path}"

    res = await gd.get_data(
        url=f"{url}",
        method="GET",
        auth=auth,
        headers={"authorization": f"Token {auth.jupyter_token}"},
        debug_api=debug_api,
        num_stacks_to_drop=debug_num_stacks_to_drop,
        parent_class=parent_class,
        session=session,
    )

    if return_raw:
        return res

    if res.status == 403:
        raise Jupyter_GET_Error(
            message="Unable to query API, valid jupyter_token?", res=res
        )

    if res.status == 404:
        raise SearchJupyterNotFoundError(
            search_criteria=f"content_path: {content_path}", res=res
        )

    if not res.is_success:
        raise Jupyter_GET_Error(message="Failed to retrieve Jupyter content", res=res)

    return res


@gd.route_function
async def create_jupyter_obj(
    auth: dmda.DomoJupyterAuth,
    new_content: Any = "",
    content_path: str = "",
    session: httpx.AsyncClient | None = None,
    debug_api: bool = False,
    debug_num_stacks_to_drop: int = 1,
    parent_class: Optional[str] = None,
    return_raw: bool = False,
) -> rgd.ResponseGetData:
    """Create new content in a Jupyter workspace.

    Args:
        auth: Jupyter authentication object with workspace credentials
        new_content: Content to create (text, notebook data, etc.)
        content_path: File name and location within the workspace
        session: Optional httpx client session for connection reuse
        debug_api: Enable detailed API request/response logging
        debug_num_stacks_to_drop: Number of stack frames to drop in debug output
        parent_class: Optional parent class name for debugging context
        return_raw: Return raw API response without processing

    Returns:
        ResponseGetData object containing creation result

    Raises:
        Jupyter_CRUD_Error: If content creation fails
    """
    dmda.test_is_jupyter_auth(auth)

    # removes ./ jic
    if content_path.startswith("./"):
        content_path = content_path[2:]

    body = generate_update_jupyter_body(
        new_content=new_content, content_path=content_path
    )

    content_path_split = os.path.normpath(content_path).split(os.sep)

    # new content gets created as "untitled folder" // removes the 'future name' and saves for later
    content_path_split.pop(-1)

    base_url = f"https://{auth.domo_instance}.{auth.service_location}{auth.service_prefix}api/contents/"

    res_post = await gd.get_data(
        url=f"{base_url}{'/'.join(content_path_split)}",
        method="POST",
        auth=auth,
        body=body,
        debug_api=debug_api,
        parent_class=parent_class,
        num_stacks_to_drop=debug_num_stacks_to_drop,
        session=session,
    )

    if return_raw:
        return res_post

    if res_post.status == 403:
        raise Jupyter_CRUD_Error(
            operation="create",
            content_path=content_path,
            message="Unable to query API, valid jupyter_token?",
            res=res_post,
        )

    if not res_post.is_success:
        raise Jupyter_CRUD_Error(
            operation="create", content_path=content_path, res=res_post
        )

    # untitled_folder
    url = urllib.parse.urljoin(base_url, res_post.response["path"])

    # created a folder "untitled folder"
    await asyncio.sleep(3)

    res = await gd.get_data(
        url=urllib.parse.quote(url, safe="/:?=&"),
        method="PATCH",
        auth=auth,
        body={"path": content_path, "content": new_content},
        debug_api=debug_api,
        parent_class=parent_class,
        num_stacks_to_drop=debug_num_stacks_to_drop,
        session=session,
    )

    if res.status == 403:
        raise Jupyter_CRUD_Error(
            operation="rename",
            content_path=content_path,
            message="Unable to query API, valid jupyter_token?",
            res=res,
        )

    if res.status == 409:
        raise Jupyter_CRUD_Error(
            operation="rename",
            content_path=content_path,
            message="Conflict during PATCH - does the content already exist?",
            res=res,
        )

    if not res.is_success:
        raise Jupyter_CRUD_Error(operation="rename", content_path=content_path, res=res)

    res.response = {**res_post.response, **res.response}

    return res


@gd.route_function
async def delete_jupyter_content(
    auth: dmda.DomoJupyterAuth,
    content_path: str,
    session: httpx.AsyncClient | None = None,
    debug_api: bool = False,
    debug_num_stacks_to_drop: int = 1,
    parent_class: Optional[str] = None,
    return_raw: bool = False,
) -> rgd.ResponseGetData:
    """Delete content from a Jupyter workspace.

        Args:
            auth: Jupyter authentication object with workspace credentials
            content_path: File name and location within the workspace
            session: Optional httpx client session for connection reuse
            debug_api: Enable detailed API request/response logging
            debug_num_stacks_to_drop: Number of stack frames to drop in debug output
            parent_class: Optional parent class name for debugging context
            return_raw: Return raw API response without processing

        Returns:
            ResponseGetData object containing deletion result

        Raises:
            Jupyter_CRUD_Error: If content deletion fails
            SearchJupyterNotFoundError
    : If content path doesn't exist
    """
    dmda.test_is_jupyter_auth(auth)

    base_url = f"https://{auth.domo_instance}.{auth.service_location}{auth.service_prefix}api/contents/"

    url = urllib.parse.urljoin(base_url, content_path)
    url = urllib.parse.quote(url, safe="/:?=&")

    res = await gd.get_data(
        url=url,
        method="DELETE",
        auth=auth,
        debug_api=debug_api,
        parent_class=parent_class,
        num_stacks_to_drop=debug_num_stacks_to_drop,
        session=session,
    )

    if return_raw:
        return res

    if res.status == 403:
        raise Jupyter_CRUD_Error(
            operation="delete",
            content_path=content_path,
            message="Unable to query API, valid jupyter_token?",
            res=res,
        )

    if res.status == 404:
        raise SearchJupyterNotFoundError(
            search_criteria=f"content_path: {content_path}", res=res
        )

    if not res.is_success:
        raise Jupyter_CRUD_Error(operation="delete", content_path=content_path, res=res)

    return res


@gd.route_function
async def update_jupyter_file(
    auth: dmda.DomoJupyterAuth,
    new_content: Any,
    content_path: str = "",
    body: Optional[dict] = None,
    session: httpx.AsyncClient | None = None,
    debug_api: bool = False,
    debug_num_stacks_to_drop: int = 1,
    parent_class: Optional[str] = None,
    return_raw: bool = False,
) -> rgd.ResponseGetData:
    """Update content in a Jupyter workspace file.

        Args:
            auth: Jupyter authentication object with workspace credentials
            new_content: New content to update the file with
            content_path: File name and location within the workspace
            body: Optional custom body for the request
            session: Optional httpx client session for connection reuse
            debug_api: Enable detailed API request/response logging
            debug_num_stacks_to_drop: Number of stack frames to drop in debug output
            parent_class: Optional parent class name for debugging context
            return_raw: Return raw API response without processing

        Returns:
            ResponseGetData object containing update result

        Raises:
            Jupyter_CRUD_Error: If file update fails
            SearchJupyterNotFoundError
    : If content path doesn't exist
    """
    dmda.test_is_jupyter_auth(auth)

    body = body or generate_update_jupyter_body(new_content, content_path)

    os.path.normpath(content_path).split(os.sep)

    base_url = f"https://{auth.domo_instance}.{auth.service_location}{auth.service_prefix}api/contents/"

    url = urllib.parse.urljoin(base_url, content_path)
    url = urllib.parse.quote(url, safe="/:?=&")

    res = await gd.get_data(
        url=url,
        method="PUT",
        auth=auth,
        body=body,
        debug_api=debug_api,
        parent_class=parent_class,
        num_stacks_to_drop=debug_num_stacks_to_drop,
        session=session,
    )

    if return_raw:
        return res

    if res.status == 403:
        raise Jupyter_CRUD_Error(
            operation="update",
            content_path=content_path,
            message="Unable to query API, valid jupyter_token?",
            res=res,
        )

    if res.status == 404:
        raise SearchJupyterNotFoundError(
            search_criteria=f"content_path: {content_path}", res=res
        )

    if not res.is_success:
        raise Jupyter_CRUD_Error(operation="update", content_path=content_path, res=res)

    return res


async def get_content_recursive(
    auth: dmda.DomoJupyterAuth,
    all_rows: list,
    content_path: str,
    res: rgd.ResponseGetData,
    seen_paths: set,
    obj: dict = None,
    ignore_folders: list[str] = None,
    included_filetypes: list[str] = None,
    is_recursive: bool = True,
    is_run_test_jupyter_auth: bool = True,
    return_raw: bool = False,
    debug_api: bool = False,
    debug_num_stacks_to_drop: int = 0,
    parent_class: Optional[str] = None,
    session: httpx.AsyncClient = None,
):
    """Recursively retrieve content from a Jupyter workspace.

    Args:
        auth: Jupyter authentication object
        all_rows: Accumulator list for all content items
        content_path: Current path being processed
        res: Response object to update
        seen_paths: Set of paths already processed (for deduplication)
        obj: Current content object (None on initial call)
        ignore_folders: Folder names to exclude (matches path segments)
        included_filetypes: File extensions to include (e.g., ['.ipynb', '.py'])
        is_recursive: Whether to recursively traverse directories
        is_run_test_jupyter_auth: Test auth on first call
        return_raw: Return raw response
        debug_api: Enable API debugging
        debug_num_stacks_to_drop: Stack frames to drop in debug output
        parent_class: Parent class name for debugging
        session: Optional httpx client session

    Returns:
        ResponseGetData with all content in response attribute (deduplicated)
    """
    ignore_folders = ignore_folders or []
    included_filetypes = included_filetypes or []

    # Fetch content object on initial call
    if not obj:
        obj_res = await get_jupyter_content(
            auth=auth,
            content_path=content_path,
            return_raw=return_raw,
            debug_api=debug_api,
            debug_num_stacks_to_drop=debug_num_stacks_to_drop + 1,
            parent_class=parent_class,
            is_run_test_jupyter_auth=is_run_test_jupyter_auth,
            session=session,
        )
        obj = obj_res.response
        if not res:
            res = obj_res

    # Deduplication: skip if we've already processed this path
    obj_path = obj.get("path", "")
    if obj_path in seen_paths:
        return res

    # Mark path as seen and add to results
    seen_paths.add(obj_path)
    all_rows.append(obj)

    # Early return if not a directory
    if obj.get("type") != "directory":
        res.response = all_rows
        return res

    # Early return if not recursive
    if not is_recursive:
        res.response = all_rows
        return res

    # Get directory contents
    obj_content = obj.get("content", [])

    # Single-pass filtering: combine all filter logic
    filtered_content = []
    for item in obj_content:
        if not isinstance(item, dict):
            continue

        item_name = item.get("name", "")
        item_path = item.get("path", "")
        item_type = item.get("type", "")

        # Skip if already seen
        if item_path in seen_paths:
            continue

        # Skip .ipynb_checkpoints
        if item_name == ".ipynb_checkpoints":
            continue

        # Skip ignored folders (check path segments)
        if ignore_folders and any(
            ign in item_path.split("/") for ign in ignore_folders
        ):
            continue

        # Skip recent_executions folder
        if "recent_executions" in item_path:
            continue

        # For directories, always include (needed for recursion)
        if item_type == "directory":
            filtered_content.append(item)
            continue

        # For files, apply filetype filter if specified
        if included_filetypes:
            if any(item_name.endswith(ext) for ext in included_filetypes):
                filtered_content.append(item)
        else:
            # No filter specified, include all files
            filtered_content.append(item)

    # Update response
    res.response = all_rows

    # Recursively process subdirectories
    if filtered_content:
        await dmce.gather_with_concurrency(
            *[
                get_content_recursive(
                    auth=auth,
                    content_path=item["path"],
                    all_rows=all_rows,
                    res=res,
                    seen_paths=seen_paths,
                    ignore_folders=ignore_folders,
                    included_filetypes=included_filetypes,
                    is_recursive=is_recursive,
                    is_run_test_jupyter_auth=False,
                    debug_api=debug_api,
                    debug_num_stacks_to_drop=debug_num_stacks_to_drop + 1,
                    parent_class=parent_class,
                    session=session,
                )
                for item in filtered_content
            ],
            n=5,
        )

    return res


@gd.route_function
async def get_content(
    auth: dmda.DomoJupyterAuth,
    content_path: str = "",
    ignore_folders: list[str] = None,
    included_filetypes: list[str] = None,
    is_recursive: bool = True,
    session: httpx.AsyncClient | None = None,
    debug_api: bool = False,
    debug_num_stacks_to_drop: int = 2,
    parent_class: Optional[str] = None,
    return_raw: bool = False,
) -> rgd.ResponseGetData:
    """Get content from a Jupyter workspace recursively.

    Args:
        auth: Jupyter authentication object with workspace credentials
        content_path: Path to start retrieving content from
        ignore_folders: Folder names to exclude (matches path segments)
        included_filetypes: File extensions to include (e.g., ['.ipynb', '.py', '.md'])
        is_recursive: Whether to recursively get nested directory content
        session: Optional httpx client session for connection reuse
        debug_api: Enable detailed API request/response logging
        debug_num_stacks_to_drop: Number of stack frames to drop in debug output
        parent_class: Optional parent class name for debugging context
        return_raw: Return raw API response without processing

    Returns:
        ResponseGetData object containing all workspace content (deduplicated)

    Raises:
        Jupyter_GET_Error: If content retrieval fails
        SearchJupyterNotFoundError: If content path doesn't exist
    """
    dmda.test_is_jupyter_auth(auth)

    all_rows = []
    seen_paths = set()
    res = None

    return await get_content_recursive(
        auth=auth,
        content_path=content_path,
        all_rows=all_rows,
        res=res,
        seen_paths=seen_paths,
        ignore_folders=ignore_folders,
        included_filetypes=included_filetypes,
        is_recursive=is_recursive,
        is_run_test_jupyter_auth=False,
        return_raw=return_raw,
        debug_api=debug_api,
        debug_num_stacks_to_drop=debug_num_stacks_to_drop,
        parent_class=parent_class,
        session=session,
    )<|MERGE_RESOLUTION|>--- conflicted
+++ resolved
@@ -29,17 +29,12 @@
 
 import httpx
 
-<<<<<<< HEAD
-from ...client import auth as dmda, get_data as gd, response as rgd
-from ...entities.entities import DomoEnumMixin
-=======
 from ... import auth as dmda
 from ...base.base import DomoEnumMixin
 from ...client import (
     get_data as gd,
     response as rgd,
 )
->>>>>>> d39ec8ed
 from ...utils import chunk_execution as dmce
 from .exceptions import (
     Jupyter_CRUD_Error,
