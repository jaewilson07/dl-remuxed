--- conflicted
+++ resolved
@@ -15,27 +15,20 @@
 
 import httpx
 
-from ...client import (
-    auth as dmda,
-    exceptions as dmde,
-)
-from ...client.auth import DomoAuth
 from ...utils import convert as dmcv
-from ..DomoAccessToken import DomoAccessToken as dmact
+
+from ...client.exceptions import ClassError, DomoError
+from ...client.auth import DomoAuth, DomoFullAuth, AuthError, DomoTokenAuth
+
 from ..DomoUser import (
-    DomoUser as dmdu,
+    DomoUser,
     DomoUsers,
 )
-from . import Account_Default as dmacb
-<<<<<<< HEAD
-from ..DomoAccessToken import DomoAccessToken as dmact
-=======
 from ..DomoAccessToken import DomoAccessToken
->>>>>>> d1dd2194
-from .. import DomoUser as dmdu
-
-
-class DAC_NoTargetInstance(dmde.ClassError):
+from .Account_Default import DomoAccount_Default
+
+
+class DAC_NoTargetInstance(ClassError):
     def __init__(self, cls_instance):
         super().__init__(
             message=f"no target_instance on class - {cls_instance.name}",
@@ -43,7 +36,7 @@
         )
 
 
-class DAC_NoTargetUser(dmde.ClassError):
+class DAC_NoTargetUser(ClassError):
     def __init__(self, cls_instance):
         super().__init__(
             message=f"no target_user on class - {cls_instance.name}",
@@ -51,7 +44,7 @@
         )
 
 
-class DAC_NoPassword(dmde.ClassError):
+class DAC_NoPassword(ClassError):
     def __init__(self, cls_instance):
         super().__init__(
             message=f"no password stored in account - {cls_instance.name}",
@@ -59,7 +52,7 @@
         )
 
 
-class DAC_NoUserName(dmde.ClassError):
+class DAC_NoUserName(ClassError):
     def __init__(self, cls_instance):
         super().__init__(
             message=f"no username stored in account - {cls_instance.name}",
@@ -67,7 +60,7 @@
         )
 
 
-class DAC_NoAccessTokenName(dmde.ClassError):
+class DAC_NoAccessTokenName(ClassError):
     def __init__(self, cls_instance):
         super().__init__(
             message="must pass access token name to retrieve",
@@ -75,7 +68,7 @@
         )
 
 
-class DAC_NoAccessToken(dmde.ClassError):
+class DAC_NoAccessToken(ClassError):
     def __init__(self, cls_instance):
         super().__init__(
             message=f"no access_token stored in account - {cls_instance.name}",
@@ -83,7 +76,7 @@
         )
 
 
-class DAC_ValidAuth(dmde.ClassError):
+class DAC_ValidAuth(ClassError):
     def __init__(self, cls_instance, message=None):
         super().__init__(
             message=message
@@ -93,7 +86,7 @@
 
 
 @dataclass
-class DomoAccount_Credential(dmacb.DomoAccount_Default):
+class DomoAccount_Credential(DomoAccount_Default):
     """Account credential management class for Domo accounts.
 
     This class extends DomoAccount_Default to provide credential management
@@ -110,13 +103,8 @@
     """
 
     target_auth: DomoAuth = field(default=None)
-    target_user: dmdu.DomoUser = field(default=None)
-<<<<<<< HEAD
-    target_access_token: dmact = field(default=None)
-=======
+    target_user: DomoUser = field(default=None)
     target_access_token: DomoAccessToken = field(default=None)
-    target_instance: Optional[str] = None
->>>>>>> d1dd2194
 
     is_valid_full_auth: Optional[bool] = None
     is_valid_token_auth: Optional[bool] = None
@@ -125,8 +113,8 @@
     _full_auth: Optional[DomoAuth] = field(repr=False, default=None)
 
     target_auth: Optional[DomoAuth] = field(default=None)
-    target_user: Optional[dmdu] = field(default=None)
-    target_access_token: Optional[dmact] = field(default=None)
+    target_user: Optional[DomoUser] = field(default=None)
+    target_access_token: Optional[DomoAccessToken] = field(default=None)
 
     # Note: __post_init__ is inherited from DomoAccount_Default
     # which initializes the Access subentity
@@ -223,7 +211,7 @@
         if not self.target_instance:
             raise DAC_NoTargetInstance(self)
 
-        self._full_auth = dmda.DomoFullAuth(
+        self._full_auth = DomoFullAuth(
             domo_instance=self.target_instance,
             domo_username=self.Config.username,
             domo_password=self.Config.password,
@@ -233,7 +221,7 @@
             await self._full_auth.print_is_token(debug_api=debug_api, session=session)
             self.is_valid_full_auth = True
 
-        except dmda.AuthError as e:
+        except AuthError as e:
             dmcv.print_md(f"🤯 test_full_auth for: ***{self.name}*** returned {e}")
 
             self.is_valid_full_auth = False
@@ -267,7 +255,7 @@
         if not self.target_instance:
             raise DAC_NoTargetInstance(self)
 
-        self._token_auth = dmda.DomoTokenAuth(
+        self._token_auth = DomoTokenAuth(
             domo_instance=self.target_instance,
             domo_access_token=self.Config.domo_access_token,
         )
@@ -277,7 +265,7 @@
             self.is_valid_token_auth = True
             self.target_auth = self._token_auth
 
-        except dmda.AuthError as e:
+        except AuthError as e:
             dmcv.print_md(f"🤯 test_token_auth for: ***{self.name}*** returned {e}")
             self.is_valid_token_auth = False
 
@@ -381,7 +369,7 @@
         target_auth: Optional[DomoAuth] = None,
         debug_api: bool = False,
         session: Optional[httpx.AsyncClient] = None,
-    ) -> dmdu:
+    ) -> DomoUser:
         """Retrieve the target user for this account.
 
         Args:
@@ -484,7 +472,7 @@
         target_auth: Optional[DomoAuth] = None,
         debug_api: bool = False,
         session: Optional[httpx.AsyncClient] = None,
-    ) -> Optional[dmact]:
+    ) -> DomoAccessToken:
         """Retrieve an access token for the target user.
 
         Args:
@@ -535,6 +523,9 @@
             ),
             None,
         )
+
+        if not self.target_access_token:
+            raise DAC_NoAccessTokenName(self)
 
         return self.target_access_token
 
