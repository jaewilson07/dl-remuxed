"""
Datacenter Route Core Functions

This module provides core datacenter functions for searching, retrieving lineage,
and sharing resources in Domo.

Enums:
    Datacenter_Enum: Types of datacenter entities
    Dataflow_Type_Filter_Enum: Dataflow type filters
    Datacenter_Filter_Field_Enum: Fields for filtering datacenter searches
    Datacenter_Filter_Field_Certification_Enum: Certification states
    ShareResource_Enum: Resource types that can be shared

Utility Functions:
    generate_search_datacenter_filter: Generate filter for datacenter search
    generate_search_datacenter_filter_search_term: Generate search term filter
    generate_search_datacenter_body: Generate complete search body
    generate_search_datacenter_account_body: Generate account search body

Route Functions:
    search_datacenter: Search across datacenter entities
    get_connectors: Retrieve available connectors
    get_lineage_upstream: Get upstream lineage for an entity
    share_resource: Share a resource with users or groups
"""

from __future__ import annotations

from enum import Enum
from typing import Dict, List, Optional, TypedDict, Union

import httpx

from ...client import (
    get_data as gd,
    response as rgd,
)
from ...client.auth import DomoAuth
<<<<<<< HEAD
from ...client.entities import DomoEnumMixin
=======
from ...entities.base import DomoEnumMixin
>>>>>>> 64bd2701
from .exceptions import (
    Datacenter_GET_Error,
    SearchDatacenter_NoResultsFound,
    ShareResource_Error,
)


class Datacenter_Enum(DomoEnumMixin, Enum):
    ACCOUNT = "ACCOUNT"
    CARD = "CARD"
    DATAFLOW = "DATAFLOW"
    DATASET = "DATASET"
    GROUP = "GROUP"
    PAGE = "PAGE"
    USER = "USER"
    CONNECTOR = "CONNECTOR"
    PACKAGE = "PACKAGE"
    DATA_APP = "DATA_APP"
    default = "UNKNOWN"


class Dataflow_Type_Filter_Enum(DomoEnumMixin, Enum):
    ADR = {
        "filterType": "term",
        "field": "data_flow_type",
        "value": "ADR",
        "name": "ADR",
        "not": False,
    }

    MYSQL = {
        "filterType": "term",
        "field": "data_flow_type",
        "value": "MYSQL",
        "name": "MYSQL",
        "not": False,
    }

    REDSHIFT = {
        "filterType": "term",
        "field": "data_flow_type",
        "value": "MYSQL",
        "name": "MYSQL",
        "not": False,
    }

    MAGICV2 = {
        "filterType": "term",
        "field": "data_flow_type",
        "value": "MAGIC",
        "name": "Magic ETL v2",
        "not": False,
    }

    MAGIC = {
        "filterType": "term",
        "field": "data_flow_type",
        "value": "ETL",
        "name": "Magic ETL",
        "not": False,
    }


class Datacenter_Filter_Field_Enum(DomoEnumMixin, Enum):
    DATAPROVIDER = "dataprovidername_facet"
    CERTIFICATION = "certification.state"


class Datacenter_Filter_Field_Certification_Enum(DomoEnumMixin, Enum):
    CERTIFIED = "CERTIFIED"
    PENDING = "PENDING"
    REQUESTED = "REQUESTED"
    EXPIRED = "EXPIRED"


class ShareResource_Enum(DomoEnumMixin, Enum):
    PAGE = "page"
    CARD = "badge"


class LineageNode(TypedDict):
    type: str
    id: str
    complete: bool
    children: List[LineageNode]
    parents: List[LineageNode]
    descendantCounts: Optional[Dict[str, int]]
    ancestorCounts: Optional[Dict[str, int]]


def generate_search_datacenter_filter(
    field: Union[str, Enum],  # use Datacenter_Filter_Field_Enum
    value: Union[str, Enum],
    is_not: bool = False,  # to handle exclusion
):
    """Generate a filter object for datacenter search.

    Args:
        field: Field to filter on (string or enum)
        value: Value to filter for (string or enum)
        is_not: Whether to negate the filter

    Returns:
        Dictionary containing filter specification
    """
    field = field.value if isinstance(field, Enum) else field
    value = value.value if isinstance(value, Enum) else value

    return {
        "filterType": "term",
        "field": field,
        "value": value,
        "not": is_not,
    }


def generate_search_datacenter_filter_search_term(search_term: str) -> dict:
    """Generate a search term filter for datacenter search.

    Args:
        search_term: Text to search for

    Returns:
        Dictionary containing search term filter
    """
    return {"field": "name_sort", "filterType": "wildcard", "query": search_term}


def generate_search_datacenter_body(
    search_text: Optional[str] = None,
    entity_type: Union[
        str, Datacenter_Enum, List[Datacenter_Enum]
    ] = "DATASET",  # can accept one entity_type or a list of entity_types
    additional_filters_ls: Optional[list[dict]] = None,
    combineResults: bool = True,
    limit: int = 100,
    offset: int = 0,
):
    """Generate complete body for datacenter search request.

    Args:
        search_text: Optional search text to filter results
        entity_type: Type(s) of entities to search for
        additional_filters_ls: Additional filters to apply
        combineResults: Whether to combine results
        limit: Maximum number of results
        offset: Offset for pagination

    Returns:
        Dictionary containing complete search body

    Raises:
        ValueError: If entity_type is not a string or Datacenter_Enum
    """
    filters_ls = (
        [generate_search_datacenter_filter_search_term(search_text)]
        if search_text
        else []
    )

    if not isinstance(entity_type, list):
        entity_type = [entity_type]

    entity_type = [
        en.value if isinstance(en, Datacenter_Enum) else en for en in entity_type
    ]

    if not all(isinstance(en, str) for en in entity_type):
        raise ValueError("entity_type must be a string or Datacenter_Enum")

    if additional_filters_ls:
        if not isinstance(additional_filters_ls, list):
            additional_filters_ls = [additional_filters_ls]

        filters_ls += additional_filters_ls

    return {
        "entities": entity_type,
        "filters": filters_ls or [],
        "combineResults": combineResults,
        "query": "*",
        "count": limit,
        "offset": offset,
    }


def generate_search_datacenter_account_body(
    search_str: str, is_exact_match: bool = True
):
    """Generate body for datacenter account search.

    Args:
        search_str: String to search for
        is_exact_match: Whether to require exact match

    Returns:
        Dictionary containing account search body
    """
    return {
        "combineResults": False,
        "query": search_str if is_exact_match else f"*{search_str}*",
        "filters": [],
        "facetValuesToInclude": [
            "DATAPROVIDERNAME",
            "OWNED_BY_ID",
            "VALID",
            "USED",
            "LAST_MODIFIED_DATE",
        ],
        "queryProfile": "GLOBAL",
        "entityList": [["account"]],
        "sort": {"fieldSorts": [{"field": "display_name_sort", "sortOrder": "ASC"}]},
    }


@gd.route_function
async def search_datacenter(
    auth: DomoAuth,
    maximum: Optional[int] = None,
    body: Optional[
        dict
    ] = None,  # either pass a body or generate a body in the function using search_text, entity_type, and additional_filters parameters
    search_text: Optional[str] = None,
    entity_type: Union[
        str, list
    ] = "dataset",  # can accept one value or a list of values
    additional_filters_ls: Optional[list] = None,
    arr_fn: Optional[callable] = None,
    session: Optional[httpx.AsyncClient] = None,
    debug_api: bool = False,
    debug_loop: bool = False,
    parent_class: Optional[str] = None,
    debug_num_stacks_to_drop: int = 1,
    return_raw: bool = False,
) -> rgd.ResponseGetData:
    """Search across datacenter entities.

    Args:
        auth: Authentication object
        maximum: Maximum number of results to return
        body: Pre-built search body (optional)
        search_text: Text to search for
        entity_type: Type(s) of entities to search
        additional_filters_ls: Additional filters to apply
        arr_fn: Function to extract array from response
        session: HTTP client session (optional)
        debug_api: Enable API debugging
        debug_loop: Enable loop debugging
        parent_class: Name of calling class for debugging
        debug_num_stacks_to_drop: Stack frames to drop for debugging
        return_raw: Return raw response without processing

    Returns:
        ResponseGetData object containing search results

    Raises:
        SearchDatacenter_NoResultsFound: If search returns no results
        Datacenter_GET_Error: If search operation fails
    """
    limit = 100  # api enforced limit

    if not body:
        body = generate_search_datacenter_body(
            entity_type=entity_type,
            additional_filters_ls=additional_filters_ls,
            search_text=search_text,
            combineResults=False,
            limit=limit,
        )

    if not arr_fn:

        def arr_fn(res):
            return res.response.get("searchObjects")

    url = f"https://{auth.domo_instance}.domo.com/api/search/v1/query"

    res = await gd.looper(
        auth=auth,
        session=session,
        url=url,
        loop_until_end=True if not maximum else False,
        body=body,
        offset_params_in_body=True,
        offset_params={"offset": "offset", "limit": "count"},
        arr_fn=arr_fn,
        method="POST",
        maximum=maximum,
        limit=limit,
        debug_api=debug_api,
        debug_num_stacks_to_drop=debug_num_stacks_to_drop,
        parent_class=parent_class,
        debug_loop=debug_loop,
    )

    if return_raw:
        return res

    if res.is_success and len(res.response) == 0:
        raise SearchDatacenter_NoResultsFound(
            res=res, message="no results for query parameters"
        )

    if not res.is_success:
        raise Datacenter_GET_Error(res=res)

    return res


@gd.route_function
async def get_connectors(
    auth: DomoAuth,
    search_text: Optional[str] = None,
    session: Optional[httpx.AsyncClient] = None,
    debug_api: bool = False,
    debug_num_stacks_to_drop: int = 1,
    parent_class: Optional[str] = None,
    additional_filters_ls: Optional[List[dict]] = None,
    return_raw: bool = False,
) -> rgd.ResponseGetData:
    """Retrieve available connectors from datacenter.

    Args:
        auth: Authentication object
        search_text: Optional text to filter connectors
        session: HTTP client session (optional)
        debug_api: Enable API debugging
        debug_num_stacks_to_drop: Stack frames to drop for debugging
        parent_class: Name of calling class for debugging
        additional_filters_ls: Additional filters to apply
        return_raw: Return raw response without processing

    Returns:
        ResponseGetData object containing connector list

    Raises:
        SearchDatacenter_NoResultsFound: If no connectors found
        Datacenter_GET_Error: If connector retrieval fails
    """
    additional_filters_ls = additional_filters_ls or []

    body = generate_search_datacenter_body(
        entity_type=Datacenter_Enum.CONNECTOR,
        additional_filters_ls=additional_filters_ls,
        combineResults=True,
    )

    res = await search_datacenter(
        auth=auth,
        body=body,
        session=session,
        debug_api=debug_api,
        parent_class=parent_class,
        debug_num_stacks_to_drop=debug_num_stacks_to_drop,
        return_raw=True,  # Get raw response first to avoid raising errors
    )

    if return_raw:
        return res

    if not res.is_success:
        raise Datacenter_GET_Error(res=res)

    if search_text:
        s = [
            r
            for r in res.response
            if search_text.lower() in r.get("label", "").lower()
            or search_text.lower() in r.get("title", "").lower()
        ]

        res.response = s

    return res


@gd.route_function
async def get_lineage_upstream(
    auth: DomoAuth,
    entity_type: str,
    entity_id: str,
    session: Optional[httpx.AsyncClient] = None,
    debug_api: bool = False,
    parent_class: Optional[str] = None,
    debug_num_stacks_to_drop: int = 1,
    return_raw: bool = False,
) -> rgd.ResponseGetData:
    """Get upstream lineage for a datacenter entity.

    Args:
        auth: Authentication object
        entity_type: Type of entity (e.g., 'dataset', 'dataflow')
        entity_id: ID of the entity
        session: HTTP client session (optional)
        debug_api: Enable API debugging
        parent_class: Name of calling class for debugging
        debug_num_stacks_to_drop: Stack frames to drop for debugging
        return_raw: Return raw response without processing

    Returns:
        ResponseGetData object containing lineage data

    Raises:
        Datacenter_GET_Error: If lineage retrieval fails
    """
    url = f"https://{auth.domo_instance}.domo.com/api/data/v1/lineage/{entity_type}/{entity_id}"

    params = {"traverseDown": "false"}

    res = await gd.get_data(
        auth=auth,
        method="GET",
        url=url,
        params=params,
        session=session,
        debug_api=debug_api,
        parent_class=parent_class,
        num_stacks_to_drop=debug_num_stacks_to_drop,
    )

    if return_raw:
        return res

    if not res.is_success:
        raise Datacenter_GET_Error(res=res)

    return res


@gd.route_function
async def share_resource(
    auth: DomoAuth,
    resource_ids: Union[list, str, int],
    resource_type: ShareResource_Enum,
    group_ids: Optional[Union[list, str, int]] = None,
    user_ids: Optional[Union[list, str, int]] = None,
    message: Optional[str] = None,  # email to user
    debug_api: bool = False,
    session: Optional[httpx.AsyncClient] = None,
    parent_class: Optional[str] = None,
    debug_num_stacks_to_drop: int = 1,
    return_raw: bool = False,
) -> rgd.ResponseGetData:
    """Share a page or card with users or groups.

    Args:
        auth: Authentication object
        resource_ids: ID(s) of resources to share
        resource_type: Type of resource (PAGE or CARD)
        group_ids: ID(s) of groups to share with
        user_ids: ID(s) of users to share with
        message: Optional message to include in notification email
        debug_api: Enable API debugging
        session: HTTP client session (optional)
        parent_class: Name of calling class for debugging
        debug_num_stacks_to_drop: Stack frames to drop for debugging
        return_raw: Return raw response without processing

    Returns:
        ResponseGetData object with success message

    Raises:
        ShareResource_Error: If sharing operation fails

    Example body format:
        {
            "resources": [
                {
                    "type": "page",
                    "id": {page_id}
                }
            ],
            "recipients": [
                {
                    "type": "group",
                    "id": "{group_id}"
                }
            ],
            "message": "I thought you might find this page interesting."
        }
    """
    resource_ids = resource_ids if isinstance(resource_ids, list) else [resource_ids]
    if group_ids:
        group_ids = (
            group_ids and group_ids if isinstance(group_ids, list) else [group_ids]
        )

    if user_ids:
        user_ids = user_ids if isinstance(user_ids, list) else [user_ids]

    url = f"https://{auth.domo_instance}.domo.com/api/content/v1/share?sendEmail=false"

    recipient_ls = []

    if group_ids:
        for gid in group_ids:
            recipient_ls.append({"type": "group", "id": str(gid)})

    if user_ids:
        for uid in user_ids:
            recipient_ls.append({"type": "user", "id": str(uid)})

    resource_ls = [
        {"type": resource_type.value, "id": str(rid)} for rid in resource_ids
    ]

    body = {
        "resources": resource_ls,
        "recipients": recipient_ls,
        "message": message,
    }

    res = await gd.get_data(
        url,
        method="POST",
        auth=auth,
        body=body,
        session=session,
        debug_api=debug_api,
        parent_class=parent_class,
        num_stacks_to_drop=debug_num_stacks_to_drop,
    )

    if return_raw:
        return res

    if not res.is_success:
        raise ShareResource_Error(
            message=res.response,
            domo_instance=auth.domo_instance,
            parent_class=parent_class,
            function_name=res.traceback_details.function_name,
            res=res,
        )

    if res.is_success:
        res.response = f"{resource_type.value} {','.join([resource['id'] for resource in resource_ls])} successfully shared with {', '.join([recipient['id'] for recipient in recipient_ls])}"

    return res<|MERGE_RESOLUTION|>--- conflicted
+++ resolved
@@ -36,11 +36,7 @@
     response as rgd,
 )
 from ...client.auth import DomoAuth
-<<<<<<< HEAD
-from ...client.entities import DomoEnumMixin
-=======
 from ...entities.base import DomoEnumMixin
->>>>>>> 64bd2701
 from .exceptions import (
     Datacenter_GET_Error,
     SearchDatacenter_NoResultsFound,
