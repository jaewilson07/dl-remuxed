"""
User Properties Management Routes

This module provides functionality for managing user properties and property-related
operations in Domo instances. This includes user properties like display name, email,
phone, department, role, as well as property-specific operations like password
management, avatar management, landing page settings, and permission controls.

Functions:
    update_user: Update user properties via identity API
    generate_patch_user_property_body: Generate request body for property updates
    set_user_landing_page: Set user's default landing page
    reset_password: Reset user password
    request_password_reset: Request password reset via email
    download_avatar: Download user avatar image
    upload_avatar: Upload user avatar image
    generate_avatar_bytestr: Generate base64 avatar string for uploads
    user_is_allowed_direct_signon: Manage direct sign-on permissions

Classes:
    UserProperty_Type: Enum of available user property types
    UserProperty: Class representing a user property with type and values

Exception Classes:
    ResetPasswordPasswordUsedErrorError: Raised when password was previously used
    DownloadAvatar_Error: Raised when avatar download fails
"""

__all__ = [
    "UserProperty_Type",
    "UserProperty",
    "generate_patch_user_property_body",
    "update_user",
    "set_user_landing_page",
    "reset_password",
    "request_password_reset",
    "download_avatar",
    "generate_avatar_bytestr",
    "upload_avatar",
    "user_is_allowed_direct_signon",
]

import base64
import os
from enum import Enum
from typing import Optional

import httpx
<<<<<<< HEAD

from ...client import get_data as gd, response as rgd
from ...client.auth import DomoAuth
from ...entities.entities import DomoEnumMixin
from ...client.exceptions import DomoError
from ...utils import Image as uimg
=======
from dc_logger.decorators import LogDecoratorConfig, log_call

from ...auth import DomoAuth
from ...base.base import DomoEnumMixin
from ...base.exceptions import DomoError
from ...client import (
    get_data as gd,
    response as rgd,
)
from ...utils import images
from ...utils.logging import DomoEntityExtractor, DomoEntityResultProcessor
>>>>>>> d39ec8ed
from .exceptions import (
    DownloadAvatar_Error,
    ResetPasswordPasswordUsedError,
    User_CRUD_Error,
)


class UserProperty_Type(DomoEnumMixin, Enum):
    """Enumeration of available user property types."""

    display_name = "displayName"
    email_address = "emailAddress"
    phone_number = "phoneNumber"
    title = "title"
    department = "department"
    web_landing_page = "webLandingPage"
    web_mobile_landing_page = "webMobileLandingPage"
    role_id = "roleId"
    employee_id = "employeeId"
    employee_number = "employeeNumber"
    hire_date = "hireDate"
    reports_to = "reportsTo"


class UserProperty:
    """Represents a user property with its type and values."""

    def __init__(self, property_type: UserProperty_Type, values):
        """Initialize a user property.

        Args:
            property_type: The type of property from UserProperty_Type enum
            values: The value(s) for the property (can be single value or list)
        """
        self.property_type = property_type
        self.values = self._value_to_list(values)

    @staticmethod
    def _value_to_list(values):
        """Convert values to list format if not already.

        Args:
            values: Single value or list of values

        Returns:
            list: Values as a list
        """
        return values if isinstance(values, list) else [values]

    def to_dict(self):
        """Convert the property to dictionary format for API requests.

        Returns:
            dict: Property in API format with key and values
        """
        return {
            "key": self.property_type.value,
            "values": self._value_to_list(self.values),
        }


def generate_patch_user_property_body(user_property_ls: list[UserProperty]) -> dict:
    """Generate request body for user property updates.

    Args:
        user_property_ls: list of UserProperty objects to update

    Returns:
        dict: Request body with attributes array for PATCH request
    """
    return {
        "attributes": [user_property.to_dict() for user_property in user_property_ls]
    }


@gd.route_function
@log_call(
    level_name="route",
    config=LogDecoratorConfig(
        entity_extractor=DomoEntityExtractor(),
        result_processor=DomoEntityResultProcessor(),
    ),
)
async def update_user(
    user_id: str,
    user_property_ls: list[UserProperty],
    auth: DomoAuth,
    debug_api: bool = False,
    session: httpx.AsyncClient | None = None,
    parent_class: Optional[str] = None,
    debug_num_stacks_to_drop: int = 1,
    return_raw: bool = False,
):
    """Update user properties via the identity API.

    Args:
        user_id: ID of the user to update
        user_property_ls: list of UserProperty objects with updates
        auth: Authentication object
        debug_api: Enable API debugging
        session: HTTP client session
        parent_class: Name of calling class for debugging
        debug_num_stacks_to_drop: Stack frames to drop for debugging
        return_raw: Return raw API response without processing

    Returns:
        ResponseGetData object confirming property updates

    Raises:
        User_CRUD_Error: If property update fails
    """
    url = f"https://{auth.domo_instance}.domo.com/api/identity/v1/users/{user_id}"

    body = {}

    if isinstance(user_property_ls, list):
        if isinstance(user_property_ls[0], UserProperty):
            body = generate_patch_user_property_body(user_property_ls)

        if isinstance(user_property_ls[0], dict):
            body = {"attributes": user_property_ls}

    if not body:
        raise DomoError(
            exception=ValueError(f"Invalid user_property_ls format {user_property_ls}")
        )

    res = await gd.get_data(
        url=url,
        method="PATCH",
        auth=auth,
        body=body,
        debug_api=debug_api,
        session=session,
        parent_class=parent_class,
        num_stacks_to_drop=debug_num_stacks_to_drop,
    )

    if return_raw:
        return res

    if not res.is_success:
        raise User_CRUD_Error(operation="update_properties", user_id=user_id, res=res)

    return res


@gd.route_function
@log_call(
    level_name="route",
    config=LogDecoratorConfig(
        entity_extractor=DomoEntityExtractor(),
        result_processor=DomoEntityResultProcessor(),
    ),
)
async def set_user_landing_page(
    auth: DomoAuth,
    user_id: str,
    page_id: str,
    debug_api: bool = False,
    parent_class: Optional[str] = None,
    debug_num_stacks_to_drop=1,
    session: httpx.AsyncClient | None = None,
    return_raw: bool = False,
):
    """Set a user's landing page.

    Args:
        auth: Authentication object
        user_id: ID of the user to update
        page_id: ID of the page to set as landing page
        debug_api: Enable API debugging
        parent_class: Name of calling class for debugging
        debug_num_stacks_to_drop: Stack frames to drop for debugging
        session: HTTP client session
        return_raw: Return raw API response without processing

    Returns:
        ResponseGetData object confirming the update

    Raises:
        User_CRUD_Error: If landing page update fails
    """
    url = f"https://{auth.domo_instance}.domo.com/api/content/v1/landings/target/DESKTOP/entity/PAGE/id/{page_id}/{user_id}"

    res = await gd.get_data(
        url=url,
        method="PUT",
        auth=auth,
        debug_api=debug_api,
        num_stacks_to_drop=debug_num_stacks_to_drop,
        parent_class=parent_class,
        session=session,
    )

    if return_raw:
        return res

    if not res.is_success:
        raise User_CRUD_Error(
            operation="set_landing_page",
            user_id=user_id,
            res=res,
        )

    return res


@gd.route_function
@log_call(
    level_name="route",
    config=LogDecoratorConfig(
        entity_extractor=DomoEntityExtractor(),
        result_processor=DomoEntityResultProcessor(),
    ),
)
async def reset_password(
    auth: DomoAuth,
    user_id: str,
    new_password: str,
    debug_api: bool = False,
    parent_class: Optional[str] = None,
    debug_num_stacks_to_drop=1,
    session: httpx.AsyncClient | None = None,
    return_raw: bool = False,
) -> rgd.ResponseGetData:
    """Reset a user's password.

    Args:
        auth: Authentication object
        user_id: ID of the user whose password to reset
        new_password: New password for the user
        debug_api: Enable API debugging
        parent_class: Name of calling class for debugging
        debug_num_stacks_to_drop: Stack frames to drop for debugging
        session: HTTP client session
        return_raw: Return raw API response without processing

    Returns:
        ResponseGetData object confirming password reset

    Raises:
        User_CRUD_Error: If password reset fails
        ResetPasswordPasswordUsedError: If password was previously used
    """
    url = f"https://{auth.domo_instance}.domo.com/api/identity/v1/password"

    body = {"domoUserId": user_id, "password": new_password}

    res = await gd.get_data(
        url=url,
        method="PUT",
        auth=auth,
        body=body,
        debug_api=debug_api,
        parent_class=parent_class,
        num_stacks_to_drop=debug_num_stacks_to_drop,
        session=session,
    )

    if return_raw:
        return res

    if not res.is_success:
        raise User_CRUD_Error(
            operation="reset_password",
            user_id=user_id,
            res=res,
            message="unable to change password",
        )

    if (
        res.status == 200
        and res.response.get("description", None)
        == "Password has been used previously."
    ):
        raise ResetPasswordPasswordUsedError(
            user_id=user_id,
            res=res,
            message=res.response["description"].replace(".", ""),
        )

    return res


@gd.route_function
@log_call(
    level_name="route",
    config=LogDecoratorConfig(
        entity_extractor=DomoEntityExtractor(),
        result_processor=DomoEntityResultProcessor(),
    ),
)
async def request_password_reset(
    domo_instance: str,
    email: str,
    locale="en-us",
    debug_api: bool = False,
    session: httpx.AsyncClient | None = None,
    parent_class: Optional[str] = None,
    debug_num_stacks_to_drop=1,
    return_raw: bool = False,
):
    """Request a password reset for a user via email.

    Args:
        domo_instance: Name of the Domo instance
        email: Email address of the user requesting password reset
        locale: Locale for the reset email (default: "en-us")
        debug_api: Enable API debugging
        session: HTTP client session
        parent_class: Name of calling class for debugging
        debug_num_stacks_to_drop: Stack frames to drop for debugging
        return_raw: Return raw API response without processing

    Returns:
        ResponseGetData object confirming password reset request

    Raises:
        User_CRUD_Error: If password reset request fails
    """
    url = f"https://{domo_instance}.domo.com/api/domoweb/auth/sendReset"

    params = {"email": email, "locale": locale}

    res = await gd.get_data(
        url=url,
        method="GET",
        params=params,
        auth=None,
        debug_api=debug_api,
        session=session,
        parent_class=parent_class,
        num_stacks_to_drop=debug_num_stacks_to_drop,
    )

    if return_raw:
        return res

    if not res.is_success:
        raise User_CRUD_Error(
            operation="request_password_reset",
            res=res,
            message=f"unable to request password reset {res.response}",
        )

    return res


@gd.route_function
@log_call(
    level_name="route",
    config=LogDecoratorConfig(
        entity_extractor=DomoEntityExtractor(),
        result_processor=DomoEntityResultProcessor(),
    ),
)
async def download_avatar(
    user_id,
    auth: DomoAuth,
    pixels: int = 300,
    folder_path="./images",
    img_name=None,
    is_download_image: bool = True,
    debug_api: bool = False,
    return_raw: bool = False,
    parent_class: Optional[str] = None,
    debug_num_stacks_to_drop=1,
    session: httpx.AsyncClient | None = None,
):
    """Download a user's avatar image.

    Args:
        user_id: ID of the user whose avatar to download
        auth: Authentication object
        pixels: Size of the avatar in pixels (default: 300)
        folder_path: Path to save the avatar image (default: "./images")
        img_name: Custom name for the image file (optional)
        is_download_image: Whether to save image to disk (default: True)
        debug_api: Enable API debugging
        return_raw: Return raw API response without processing
        parent_class: Name of calling class for debugging
        debug_num_stacks_to_drop: Stack frames to drop for debugging
        session: HTTP client session

    Returns:
        ResponseGetData object containing avatar data

    Raises:
        DownloadAvatar_Error: If avatar download fails
    """
    url = f"https://{auth.domo_instance}.domo.com/api/content/v1/avatar/USER/{user_id}?size={pixels}"

    res = await gd.get_data_stream(
        url=url,
        method="GET",
        auth=auth,
        debug_api=debug_api,
        headers={"accept": "image/png;charset=utf-8"},
        num_stacks_to_drop=debug_num_stacks_to_drop,
        parent_class=parent_class,
        session=session,
    )

    if return_raw:
        return res

    if res.status != 200:
        raise DownloadAvatar_Error(user_id=user_id, res=res)

    if is_download_image is True:
        img_name = f"{user_id}.png" if img_name is None else img_name

        if not os.path.exists(folder_path):
            os.makedirs(folder_path)

        with open(f"{folder_path}/{img_name}", "wb") as file:
            file.write(res.response)

    return res


def generate_avatar_bytestr(img_bytestr, img_type):
    """Generate base64 encoded avatar byte string for upload.

    Args:
        img_bytestr: Image data as bytes or base64 string
        img_type: Image type ('jpg' or 'png')

    Returns:
        str: Base64 encoded image string with data URI prefix
    """
    if isinstance(img_bytestr, str):
        img_bytestr = img_bytestr.encode("utf-8")

    if not images.isBase64(img_bytestr):
        img_bytestr = base64.b64encode(img_bytestr)

    img_bytestr = img_bytestr.decode("utf-8")

    html_encoding = f"data:image/{img_type};base64,"

    if not img_bytestr.startswith(html_encoding):
        img_bytestr = html_encoding + img_bytestr

    return img_bytestr


@gd.route_function
@log_call(
    level_name="route",
    config=LogDecoratorConfig(
        entity_extractor=DomoEntityExtractor(),
        result_processor=DomoEntityResultProcessor(),
    ),
)
async def upload_avatar(
    auth: DomoAuth,
    user_id: int,
    img_bytestr: bytes,
    img_type: str,  #'jpg or png'
    debug_api: bool = False,
    debug_num_stacks_to_drop=1,
    session: httpx.AsyncClient | None = None,
    parent_class: Optional[str] = None,
    return_raw: bool = False,
):
    """Upload an avatar image for a user.

    Args:
        auth: Authentication object
        user_id: ID of the user to update avatar for
        img_bytestr: Image data as bytes
        img_type: Image type ('jpg' or 'png')
        debug_api: Enable API debugging
        debug_num_stacks_to_drop: Stack frames to drop for debugging
        session: HTTP client session
        parent_class: Name of calling class for debugging
        return_raw: Return raw API response without processing

    Returns:
        ResponseGetData object confirming avatar upload

    Raises:
        User_CRUD_Error: If avatar upload fails
    """
    url = f"https://{auth.domo_instance}.domo.com/api/content/v1/avatar/bulk"

    body = {
        "base64Image": generate_avatar_bytestr(img_bytestr, img_type),
        "encodedImage": generate_avatar_bytestr(img_bytestr, img_type),
        "isOpen": False,
        "entityIds": [user_id],
        "entityType": "USER",
    }

    res = await gd.get_data(
        url=url,
        method="POST",
        body=body,
        session=session,
        debug_api=debug_api,
        num_stacks_to_drop=debug_num_stacks_to_drop,
        auth=auth,
        parent_class=parent_class,
    )

    if return_raw:
        return res

    if not res.is_success:
        raise User_CRUD_Error(
            operation="upload_avatar",
            user_id=str(user_id),
            res=res,
        )

    return res


@gd.route_function
@log_call(
    level_name="route",
    config=LogDecoratorConfig(
        entity_extractor=DomoEntityExtractor(),
        result_processor=DomoEntityResultProcessor(),
    ),
)
async def user_is_allowed_direct_signon(
    auth: DomoAuth,
    user_ids: list[str],
    is_allow_dso: bool = True,
    debug_api: bool = False,
    debug_num_stacks_to_drop=1,
    parent_class: Optional[str] = None,
    session: httpx.AsyncClient | None = None,
    return_raw: bool = False,
) -> rgd.ResponseGetData:
    """Manage direct sign-on permissions for users.

    Args:
        auth: Authentication object
        user_ids: list of user IDs to modify
        is_allow_dso: Whether to allow direct sign-on (default: True)
        debug_api: Enable API debugging
        debug_num_stacks_to_drop: Stack frames to drop for debugging
        parent_class: Name of calling class for debugging
        session: HTTP client session
        return_raw: Return raw API response without processing

    Returns:
        ResponseGetData object confirming permission changes

    Raises:
        User_CRUD_Error: If direct sign-on permission update fails
    """
    url = f"https://{auth.domo_instance}.domo.com/api/content/v3/users/directSignOn"
    params = {"value": is_allow_dso}

    res = await gd.get_data(
        url=url,
        method="PUT",
        auth=auth,
        debug_api=debug_api,
        params=params,
        body=user_ids if isinstance(user_ids, list) else [user_ids],
        session=session,
        parent_class=parent_class,
        num_stacks_to_drop=debug_num_stacks_to_drop,
    )

    if return_raw:
        return res

    if not res.is_success:
        raise User_CRUD_Error(
            operation="set_direct_signon",
            res=res,
        )

    return res<|MERGE_RESOLUTION|>--- conflicted
+++ resolved
@@ -46,14 +46,6 @@
 from typing import Optional
 
 import httpx
-<<<<<<< HEAD
-
-from ...client import get_data as gd, response as rgd
-from ...client.auth import DomoAuth
-from ...entities.entities import DomoEnumMixin
-from ...client.exceptions import DomoError
-from ...utils import Image as uimg
-=======
 from dc_logger.decorators import LogDecoratorConfig, log_call
 
 from ...auth import DomoAuth
@@ -65,7 +57,6 @@
 )
 from ...utils import images
 from ...utils.logging import DomoEntityExtractor, DomoEntityResultProcessor
->>>>>>> d39ec8ed
 from .exceptions import (
     DownloadAvatar_Error,
     ResetPasswordPasswordUsedError,
