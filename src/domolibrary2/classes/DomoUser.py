--- conflicted
+++ resolved
@@ -25,16 +25,9 @@
 import httpx
 from dc_logger.decorators import log_call
 
-<<<<<<< HEAD
-from ..client.auth import DomoAuth
-from ..entities.entities import DomoEntity, DomoManager
-from ..client.exceptions import ClassError, DomoError
-from ..client.Logger import Logger
-=======
 from ..auth import DomoAuth
 from ..base.entities import DomoEntity, DomoManager
 from ..base.exceptions import ClassError, DomoError
->>>>>>> d39ec8ed
 from ..client.response import ResponseGetData
 from ..routes import user as user_routes
 from ..routes.instance_config import sso as sso_routes
