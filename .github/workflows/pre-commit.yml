--- conflicted
+++ resolved
@@ -27,11 +27,7 @@
                 uv run python -m pip install --upgrade pip
                 uv run python -m pip install ".[dev]"
 
-<<<<<<< HEAD
-            - name: "Debug: ensure ruff is available"
-=======
             - name: Debug: ensure ruff is available
->>>>>>> 3aab0d75
               run: |
                 uv run which ruff || echo "ruff not found in uv environment"
                 uv run ruff --version || true
