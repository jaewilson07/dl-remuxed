"""
Instance Config Package

This package provides instance configuration management functionality including
API client management, MFA settings, SSO configuration, and other instance-level settings.

Modules:
    exceptions: Exception classes for instance config operations
    api_client: API client (developer token) management functions
"""

<<<<<<< HEAD
# Import exception classes
from .exceptions import (
    ApiClient_CRUD_Error,
    ApiClient_GET_Error,
    ApiClient_RevokeError,
    SearchApiClient_NotFound,
)

=======
>>>>>>> 7f36b01e
# Import API client functions and enums
from .api_client import (
    ApiClient_ScopeEnum,
    create_api_client,
    get_api_clients,
    get_client_by_id,
    revoke_api_client,
)

# Import exception classes
from .exceptions import (
    ApiClient_CRUD_Error,
    ApiClient_GET_Error,
    ApiClient_RevokeError,
    SearchApiClient_NotFound,
)

__all__ = [
    # Exception classes
    "ApiClient_GET_Error",
    "ApiClient_CRUD_Error",
    "ApiClient_RevokeError",
    "SearchApiClient_NotFound",
    # Enums
    "ApiClient_ScopeEnum",
    # API Client functions
    "get_api_clients",
    "get_client_by_id",
    "create_api_client",
    "revoke_api_client",
]<|MERGE_RESOLUTION|>--- conflicted
+++ resolved
@@ -9,17 +9,6 @@
     api_client: API client (developer token) management functions
 """
 
-<<<<<<< HEAD
-# Import exception classes
-from .exceptions import (
-    ApiClient_CRUD_Error,
-    ApiClient_GET_Error,
-    ApiClient_RevokeError,
-    SearchApiClient_NotFound,
-)
-
-=======
->>>>>>> 7f36b01e
 # Import API client functions and enums
 from .api_client import (
     ApiClient_ScopeEnum,
