name: Upload Python Package

on:
  release:
    types: [published]

permissions:
  contents: read

jobs:
  release-build:
    runs-on: ubuntu-latest

    steps:
      - uses: actions/checkout@v4

      - name: Install uv
        uses: astral-sh/setup-uv@v3
        with:
          enable-cache: true

      - name: Set up Python
        uses: actions/setup-python@v5
        with:
          python-version: "3.x"

      - name: Install uv
        run: pip install uv

      - name: Build release distributions
<<<<<<< HEAD
        run: uv build
=======
        run: |
          uv build
>>>>>>> a208fae1

      - name: Upload distributions
        uses: actions/upload-artifact@v4
        with:
          name: release-dists
          path: dist/

  pypi-publish:
    runs-on: ubuntu-latest
    needs:
      - release-build
    permissions:
      # IMPORTANT: this permission is mandatory for trusted publishing
      id-token: write

    environment:
      name: pypi
      url: https://pypi.org/p/domolibrary

    steps:
      - name: Retrieve release distributions
        uses: actions/download-artifact@v4
        with:
          name: release-dists
          path: dist/

      - name: Publish release distributions to PyPI
        uses: pypa/gh-action-pypi-publish@release/v1
        with:
          packages-dir: dist/
          password: ${{ secrets.PYPI_PAT }}<|MERGE_RESOLUTION|>--- conflicted
+++ resolved
@@ -28,12 +28,8 @@
         run: pip install uv
 
       - name: Build release distributions
-<<<<<<< HEAD
-        run: uv build
-=======
         run: |
           uv build
->>>>>>> a208fae1
 
       - name: Upload distributions
         uses: actions/upload-artifact@v4
