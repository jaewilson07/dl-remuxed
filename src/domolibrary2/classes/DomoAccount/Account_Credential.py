--- conflicted
+++ resolved
@@ -16,12 +16,6 @@
 import httpx
 
 from ...utils import convert as dmcv
-<<<<<<< HEAD
-from ..DomoAccessToken import DomoAccessToken
-from ..DomoUser import DomoUser, DomoUsers
-from . import Account_Default as dmacb
-=======
->>>>>>> 720d41a8
 
 from ...client.exceptions import ClassError, DomoError
 from ...client.auth import DomoAuth, DomoFullAuth, AuthError, DomoTokenAuth
@@ -115,14 +109,8 @@
     is_valid_full_auth: Optional[bool] = None
     is_valid_token_auth: Optional[bool] = None
 
-<<<<<<< HEAD
-    target_auth: DomoAuth = field(default=None)
-    target_user: DomoUser = field(default=None)
-    target_access_token: DomoAccessToken = field(default=None)
-=======
     _token_auth: Optional[DomoAuth] = field(repr=False, default=None)
     _full_auth: Optional[DomoAuth] = field(repr=False, default=None)
->>>>>>> 720d41a8
 
     target_auth: Optional[DomoAuth] = field(default=None)
     target_user: Optional[DomoUser] = field(default=None)
