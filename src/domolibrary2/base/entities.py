--- conflicted
+++ resolved
@@ -19,9 +19,9 @@
 
 from ..auth.base import DomoAuth
 from ..client.context import RouteContext
+from ..utils.logging import get_colored_logger, log_call
 from .base import DomoBase
 from .relationships import DomoRelationshipController
-from ..utils.logging import get_colored_logger, log_call
 
 logger = get_colored_logger()
 
@@ -51,13 +51,6 @@
     raw: dict = field(repr=False)  # api representation of the class
 
     Relations: DomoRelationshipController = field(repr=False, init=False, default=None)
-<<<<<<< HEAD
-
-    _default_route_context: RouteContext | None = field(
-        init=False, default=None, repr=False
-    )
-=======
->>>>>>> 4f6c891c
 
     @property
     def _name(self) -> str:
