"""
Async Execution Utilities

This module provides utilities for async function execution with features like:
- Automatic retry logic with customizable error handling
- Concurrency control with semaphores
- Sequential execution of async functions
- list chunking for batch processing

Functions:
    run_with_retry: Decorator for automatic retry logic on async functions
    gather_with_concurrency: Execute multiple coroutines with concurrency limits
    run_sequence: Execute async functions sequentially
    chunk_list: Split a list into smaller chunks for batch processing

Example:
    >>> @run_with_retry(max_retry=3)
    >>> async def fetch_data():
    ...     # Function that might fail
    ...     return await api_call()

    >>> # Limit concurrent operations
    >>> results = await gather_with_concurrency(*coroutines, n=10)

    >>> # Process data in chunks
    >>> chunks = chunk_list(large_list, chunk_size=100)
"""

from __future__ import annotations

__all__ = ["run_with_retry", "gather_with_concurrency", "run_sequence", "chunk_list"]

import asyncio
import functools

import httpx

from ..utils.logging import get_colored_logger

# Initialize colored logger
logger = get_colored_logger()


def run_with_retry(
    max_retry: int = 1, errors_to_retry_tp: tuple[type, ...] | None = None
):
    """
    Decorator that adds automatic retry logic to async functions.

    This decorator will retry the decorated function if it raises specified exceptions,
    with special handling for httpx.ConnectTimeout errors (if httpx is available).

    Args:
        max_retry (int): Maximum number of retry attempts (default: 1)
        errors_to_retry_tp (Tuple[type, ...], optional): Tuple of exception types
            to retry on. If None, retries on any Exception except ConnectTimeout.

    Returns:
        Callable: Decorated function with retry logic

    Example:
        >>> @run_with_retry(max_retry=3, errors_to_retry_tp=(ConnectionError,))
        >>> async def fetch_data():
        ...     return await some_api_call()

        >>> # Function will retry up to 3 times on ConnectionError
        >>> result = await fetch_data()

    Note:
        - ConnectTimeout errors (if httpx available) include a 2-second delay between retries
        - Other errors retry immediately
        - All retry attempts are logged to stdout
    """
    errors_to_retry_tp = errors_to_retry_tp or ()
    allowed_errors_tp = (httpx.ConnectTimeout,)

    def actual_decorator(run_fn):
        @functools.wraps(run_fn)
        async def wrapper(*args, **kwargs):
            retry = 1
            while retry <= max_retry:
                try:
                    return await run_fn(*args, **kwargs)

                except Exception as e:
                    from domolibrary2.base.exceptions import AuthError
                    from domolibrary2.client.get_data import GetDataError

                    if isinstance(e, (GetDataError, AuthError)):
                        raise e from e

                    # Only retry if error is in errors_to_retry_tp (if specified)
                    if errors_to_retry_tp and not isinstance(
                        e, errors_to_retry_tp + allowed_errors_tp
                    ):
                        raise e from e

                    # Handle httpx.ConnectTimeout if httpx is available
                    if isinstance(e, httpx.ConnectTimeout):
                        await logger.info(
                            f"connect timeout - retry attempt {retry}/{max_retry} - {e}",
                            color="yellow",
                        )
                        await asyncio.sleep(2)
<<<<<<< HEAD

                    retry += 1
                    if retry > max_retry:
                        raise e from e

                    await logger.warning(
                        f"retry decorator attempt - {retry}/{max_retry} - {e}",
                        color="yellow",
                    )
=======
                    else:
                        await logger.warning(
                            f"retry decorator attempt - {retry}/{max_retry} - {e}",
                            color="yellow",
                        )
>>>>>>> fe132372

        return wrapper

    return actual_decorator


async def gather_with_concurrency(
    *coros,
    n: int = 60,
):
    """
    Execute multiple coroutines with concurrency control.

    Limits the number of concurrently running coroutines using a semaphore,
    preventing overwhelming of system resources or external APIs.

    Args:
        *coros: Variable number of coroutines to execute
        n (int): Maximum number of concurrent coroutines (default: 60)

    Returns:
        list[T]: Results from all coroutines in the same order as input

    Example:
        >>> async def fetch_url(url):
        ...     async with httpx.AsyncClient() as client:
        ...         return await client.get(url)

        >>> urls = ["http://example.com/1", "http://example.com/2"]
        >>> coroutines = [fetch_url(url) for url in urls]
        >>> results = await gather_with_concurrency(*coroutines, n=5)

    Note:
        This is particularly useful when making many API calls or I/O operations
        where you want to limit concurrent connections.
    """
    semaphore = asyncio.Semaphore(n)

    async def sem_coro(coro):
        async with semaphore:
            return await coro

    return await asyncio.gather(*(sem_coro(c) for c in coros))


async def run_sequence(
    *functions,
):
    """
    Execute a sequence of async functions sequentially.

    Executes each async function in order, waiting for each to complete
    before starting the next one. Useful when functions have dependencies
    or when you need to preserve execution order.

    Args:
        *functions: Variable number of awaitable functions to execute

    Returns:
        list[Any]: Results from all functions in execution order

    Example:
        >>> async def step1():
        ...     return "first"

        >>> async def step2():
        ...     return "second"

        >>> results = await run_sequence(step1(), step2())
        >>> print(results)  # ["first", "second"]

    Note:
        Unlike asyncio.gather(), this executes functions sequentially,
        not concurrently.
    """
    return [await function for function in functions]


def chunk_list(
    obj_ls: list,
    chunk_size: int,
):
    """
    Split a list into smaller chunks of specified size.

    Divides a large list into smaller sublists for batch processing.
    The last chunk may be smaller than chunk_size if the list length
    is not evenly divisible by chunk_size.

    Args:
        obj_ls (list[Any]): list of objects to split into chunks
        chunk_size (int): Maximum number of items per chunk

    Returns:
        list[list[Any]]: list of chunks, where each chunk is a list of objects

    Raises:
        ValueError: If chunk_size is less than 1

    Example:
        >>> data = [1, 2, 3, 4, 5, 6, 7, 8, 9]
        >>> chunks = chunk_list(data, chunk_size=3)
        >>> print(chunks)  # [[1, 2, 3], [4, 5, 6], [7, 8, 9]]

        >>> chunks = chunk_list(data, chunk_size=4)
        >>> print(chunks)  # [[1, 2, 3, 4], [5, 6, 7, 8], [9]]

    Note:
        This is useful for processing large datasets in smaller batches
        to manage memory usage or API rate limits.
    """
    if chunk_size < 1:
        raise ValueError("chunk_size must be at least 1")

    if not obj_ls:
        return []

    return [
        obj_ls[i * chunk_size : (i + 1) * chunk_size]
        for i in range((len(obj_ls) + chunk_size - 1) // chunk_size)
    ]<|MERGE_RESOLUTION|>--- conflicted
+++ resolved
@@ -32,7 +32,6 @@
 
 import asyncio
 import functools
-
 import httpx
 
 from ..utils.logging import get_colored_logger
@@ -102,23 +101,11 @@
                             color="yellow",
                         )
                         await asyncio.sleep(2)
-<<<<<<< HEAD
-
-                    retry += 1
-                    if retry > max_retry:
-                        raise e from e
-
-                    await logger.warning(
-                        f"retry decorator attempt - {retry}/{max_retry} - {e}",
-                        color="yellow",
-                    )
-=======
                     else:
                         await logger.warning(
                             f"retry decorator attempt - {retry}/{max_retry} - {e}",
                             color="yellow",
                         )
->>>>>>> fe132372
 
         return wrapper
 
