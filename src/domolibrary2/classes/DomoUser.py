--- conflicted
+++ resolved
@@ -20,17 +20,10 @@
 import asyncio
 import datetime as dt
 from dataclasses import dataclass, field
-<<<<<<< HEAD
-from typing import Any, List, Optional, Union
-from venv import logger
-
-import httpx
-=======
 from typing import Any, Optional, Union
 
 import httpx
 from dc_logger.client.base import get_global_logger
->>>>>>> cf4a8fcc
 from dc_logger.decorators import log_call
 
 from ..client.auth import DomoAuth
@@ -98,7 +91,7 @@
 domo_default_img = None  # Placeholder for the default image
 
 
-@dataclass
+@dataclass(eq=False)
 class DomoUser(DomoEntity):
     """A class for interacting with a Domo User"""
 
@@ -135,6 +128,13 @@
     Role: Optional[Any] = None  # DomoRole
     ApiClients: Optional[Any] = None  # DomoApiClients
 
+    def __post_init__(self):
+        from .DomoInstanceConfig.api_client import ApiClients
+
+        self.id = str(self.id)
+
+        self.ApiClients = ApiClients.from_parent(auth=self.auth, parent=self)
+
     @property
     def entity_type(self) -> str:
         return "USER"
@@ -143,13 +143,6 @@
     def display_url(self) -> str:
         """Generate the URL to display this user in the Domo admin interface."""
         return f"https://{self.auth.domo_instance}.domo.com/admin/people/{self.id}"
-
-    def __post_init__(self):
-        from .DomoInstanceConfig.api_client import ApiClients
-
-        self.id = str(self.id)
-
-        self.ApiClients = ApiClients.from_parent(auth=self.auth, parent=self)
 
     @classmethod
     def from_dict(cls, auth, obj: dict):
@@ -645,13 +638,8 @@
     """a class for searching for Users"""
 
     auth: DomoAuth = field(repr=False)
-<<<<<<< HEAD
-    users: List[DomoUser] = field(default_factory=list)
-    virtual_users: List[DomoUser] = field(default_factory=list)
-=======
     users: list[DomoUser] = field(default_factory=list)
     virtual_users: list[DomoUser] = field(default_factory=list)
->>>>>>> cf4a8fcc
 
     @classmethod
     def _users_to_domo_user(cls, user_ls, auth: DomoAuth):
