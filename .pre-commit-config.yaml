--- conflicted
+++ resolved
@@ -9,11 +9,7 @@
 repos:
     # General hooks
     - repo: https://github.com/pre-commit/pre-commit-hooks
-<<<<<<< HEAD
-      rev: v4.6.0
-=======
       rev: v6.0.0
->>>>>>> 94b6e6b7
       hooks:
           - id: trailing-whitespace
           - id: end-of-file-fixer
@@ -58,8 +54,4 @@
             types: [python]
             args: ["-c", "pyproject.toml", "-ll"]
             files: ^src/
-<<<<<<< HEAD
-            fail_fast: false
-=======
-            fail_fast: false
->>>>>>> 94b6e6b7
+            fail_fast: false