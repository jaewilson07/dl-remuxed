--- conflicted
+++ resolved
@@ -4,19 +4,12 @@
 
 import httpx
 import pandas as pd
-<<<<<<< HEAD
-from dc_logger import DC_Logger as Logger
-
-from ..classes import dataset as dmds
-from ..client.auth import DomoAuth
-=======
 from dc_logger.client.base import Logger, get_global_logger
 
 from ..classes import DomoDataset
 from ..client.auth import DomoAuth
 
 logger = get_global_logger()
->>>>>>> cf4a8fcc
 
 
 async def loop_upload(
@@ -88,11 +81,7 @@
     debug_prn: bool = False,
     debug_fn: bool = True,
     debug_api: bool = False,
-<<<<<<< HEAD
     logger: Optional[Logger] = None,
-=======
-    logger: Logger = logger,
->>>>>>> cf4a8fcc
     max_retry: int = 2,  # number of times to attempt upload
 ):
     try:
