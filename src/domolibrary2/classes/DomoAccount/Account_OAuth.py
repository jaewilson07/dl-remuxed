__all__ = [
    "DomoAccountOAuth_Config_SnowflakeOauth",
    "DomoAccountOAuth_Config_JiraOnPremOauth",
    "OAuthConfig",
    "DomoAccount_OAuth",
]

from dataclasses import dataclass, field
from enum import Enum
from typing import Any

import httpx

from ...entities import entities as dmee
from ...client.auth import DomoAuth
from ...routes import account as account_routes
from . import (
    Account_Default as dmacb,
    Config as dmacnfg,
)
<<<<<<< HEAD
from ..subentity.DomoAccess import DomoAccess_OAuth
=======
from ..subentity import DomoAccess as dmacc
>>>>>>> c2503163


@dataclass
class DomoAccountOAuth_Config_SnowflakeOauth(dmacnfg.DomoAccount_Config):
    data_provider_type: str = "snowflake-oauth-config"
    is_oauth: bool = True

    client_id: str = None
    secret: str = None

    @classmethod
    def from_dict(cls, obj: dict, parent: Any = None, **kwargs):
        return cls(
            client_id=obj["client-id"],
            secret=obj["client-secret"],
            raw=obj,
            parent=parent,
        )

    def to_dict(self):
        return {"client-id": self.client_id, "client-secret": self.secret}


@dataclass
class DomoAccountOAuth_Config_JiraOnPremOauth(dmacnfg.DomoAccount_Config):
    data_provider_type: str = "jira-on-prem-oauth-config"
    is_oauth: bool = True

    client_id: str = None
    secret: str = None

    @classmethod
    def from_dict(cls, obj: dict, parent: Any = None):
        return cls(
            client_id=obj["client_id"],
            secret=obj["client_secret"],
            raw=obj,
            parent=parent,
        )

    def to_dict(self):
        return {"client_id": self.client_id, "client_secret": self.secret}


class OAuthConfig(dmee.DomoEnumMixin, Enum):
    snowflake_oauth_config = DomoAccountOAuth_Config_SnowflakeOauth

    jira_on_prem_oauth_config = DomoAccountOAuth_Config_JiraOnPremOauth

    @classmethod
    def _missing_(cls, value):
        alt_search_str = cls.generate_alt_search_str(value)

        config_match = next(
            (member for member in cls if member.name in [value, alt_search_str]),
            None,
        )

        ## best case scenario alt_search yields a result
        if not config_match:
            raise dmacnfg.AccountConfig_ProviderTypeNotDefined(value)

        return config_match


@dataclass
class DomoAccount_OAuth(dmacb.DomoAccount_Default):
    Access: DomoAccess_OAuth = field(repr=False, default=None)

    def __post_init__(self):
        self.Access = DomoAccess_OAuth.from_parent(parent=self)

    async def _get_config(
        self,
        session=None,
        return_raw: bool = False,
        debug_api: bool = None,
        debug_num_stacks_to_drop=2,
        is_suppress_no_config: bool = False,  # can be used to suppress cases where the config is not defined, either because the account_config is OAuth, and therefore not stored in Domo OR because the AccountConfig class doesn't cover the data_type
    ):
        if not self.data_provider_type:
            res = await account_routes.get_account_by_id(
                auth=self.auth,
                account_id=self.id,
                session=session,
                debug_api=debug_api,
                parent_class=self.__class__.__name__,
                debug_num_stacks_to_drop=debug_num_stacks_to_drop,
            )

            self.data_provider_type = res.response["dataProviderType"]

        res = await account_routes.get_oauth_account_config(
            auth=self.auth,
            account_id=self.id,
            session=session,
            debug_api=debug_api,
            data_provider_type=self.data_provider_type,
            parent_class=self.__class__.__name__,
            debug_num_stacks_to_drop=debug_num_stacks_to_drop,
        )

        if return_raw:
            return res

        config_fn = OAuthConfig(self.data_provider_type).value

        if not is_suppress_no_config and not config_fn.is_defined_config:
            raise config_fn._associated_exception(self.data_provider_type)

        self.Config = config_fn.from_dict(res.response)

        if self.Config and self.Config.to_dict() != {}:
            if not res.response:
                print(self.data_provider_type, "no response")

            if not self.Config.to_dict():
                print(
                    self.id,
                    self.data_provider_type,
                    "no config",
                    self.Config.to_dict(),
                    res.response,
                )

            self._test_missing_keys(
                res_obj=res.response, config_obj=self.Config.to_dict()
            )

        return self.Config

    @classmethod
    async def get_by_id(
        cls,
        auth: DomoAuth,
        account_id: int,
        is_suppress_no_config: bool = True,
        session: httpx.AsyncClient = None,
        return_raw: bool = False,
        debug_api: bool = False,
        debug_num_stacks_to_drop=2,
        **kwargs,
    ):
        """retrieves account metadata and attempts to retrieve config"""

        res = await account_routes.get_oauth_account_by_id(
            auth=auth,
            account_id=account_id,
            session=session,
            debug_api=debug_api,
            parent_class=cls.__name__,
            debug_num_stacks_to_drop=debug_num_stacks_to_drop,
        )

        if return_raw:
            return res

        acc = cls.from_dict(
            obj=res.response,
            auth=auth,
            is_admin_summary=False,
            is_use_default_account_class=False,
            new_cls=cls,
            **kwargs,
        )

        await acc._get_config(
            session=session,
            debug_api=debug_api,
            debug_num_stacks_to_drop=debug_num_stacks_to_drop + 1,
            is_suppress_no_config=is_suppress_no_config,
        )

        return acc

    @classmethod
    async def create(
        cls,
        auth: DomoAuth,
        account_name: str,
        oauth_config: OAuthConfig,
        origin: str = "OAUTH_CONFIGURATION",
        debug_api: bool = False,
        session: httpx.AsyncClient = None,
        debug_num_stacks_to_drop=2,
    ):
        res = await account_routes.create_oauth_account(
            account_name=account_name,
            data_provider_type=oauth_config.data_provider_type,
            origin=origin,
            config=oauth_config.to_dict(),
            debug_api=debug_api,
            session=session,
            parent_class=cls.__name__,
            debug_num_stacks_to_drop=debug_num_stacks_to_drop,
        )

        return await cls.get_by_id(
            auth=auth,
            account_id=res.response["id"],
            debug_api=debug_api,
            session=session,
            debug_num_stacks_to_drop=debug_num_stacks_to_drop,
        )

    async def delete(
        self,
        debug_api: bool = False,
        debug_num_stacks_to_drop=2,
        session: httpx.AsyncClient = None,
    ):
        return await account_routes.delete_oauth_account(
            auth=self.auth,
            account_id=self.id,
            debug_api=debug_api,
            debug_num_stacks_to_drop=debug_num_stacks_to_drop,
            parent_class=self.__class__.__name__,
            session=session,
        )

    async def update_name(
        self,
        account_name: str,
        debug_api: bool = False,
        debug_num_stacks_to_drop: int = 2,
        session: httpx.AsyncClient = None,
    ):
        await account_routes.update_oauth_account_name(
            auth=self.auth,
            account_id=self.id,
            account_name=account_name,
            debug_api=debug_api,
            debug_num_stacks_to_drop=debug_num_stacks_to_drop,
            parent_class=self.__class__.__name__,
            session=session,
        )

        self.name = account_name
        return self

    async def update_config(
        self,
        oauth_config: OAuthConfig = None,
        debug_api: bool = False,
        debug_num_stacks_to_drop=2,
        session: httpx.AsyncClient = None,
    ):
        await account_routes.update_oauth_account_config(
            auth=self.auth,
            account_id=self.id,
            config_body=oauth_config.to_dict() or self.Config.to_dict(),
            data_provider_type=self.data_provider_type,
            debug_api=debug_api,
            debug_num_stacks_to_drop=debug_num_stacks_to_drop,
            parent_class=self.__class__.__name__,
            session=session,
        )

        self.Config = oauth_config

        return self<|MERGE_RESOLUTION|>--- conflicted
+++ resolved
@@ -18,11 +18,7 @@
     Account_Default as dmacb,
     Config as dmacnfg,
 )
-<<<<<<< HEAD
 from ..subentity.DomoAccess import DomoAccess_OAuth
-=======
-from ..subentity import DomoAccess as dmacc
->>>>>>> c2503163
 
 
 @dataclass
