--- conflicted
+++ resolved
@@ -1,17 +1,23 @@
 from __future__ import annotations
 
 from dataclasses import dataclass, field
-from typing import TYPE_CHECKING, Any
+from typing import Any
 
 import httpx
+
+from ...utils.logging import get_colored_logger
+from ...utils import chunk_execution as dmce
+
+from ...base import exceptions as dmde
 
 from ...auth import DomoAuth
 from ...base import DomoEntity, DomoManager
 from ...routes import stream as stream_routes
 from ...routes.stream import Stream_CRUD_Error, Stream_GET_Error
-from ...utils import chunk_execution as dmce
+
 from ..subentity.schedule import DomoSchedule
 from .stream_config import StreamConfig
+
 
 # TYPE_CHECKING imports to avoid circular dependencies
 if TYPE_CHECKING:
@@ -25,6 +31,7 @@
     "Stream_CRUD_Error",
 ]
 
+logger = get_colored_logger()
 
 @dataclass(eq=False)
 class DomoStream(DomoEntity):
@@ -282,21 +289,14 @@
                 session=session,
                 debug_api=debug_api,
                 is_use_default_account_class=False,
-<<<<<<< HEAD
-                is_suppress_no_config=is_suppress_no_account_config,
-            )
-        except Exception as e:
-            if is_suppress_no_account_config:
-=======
                 is_suppress_no_config=is_suppress_no_config,
             )
-        except Exception as e:
+        except dmde.DomoError as e:
             if is_suppress_no_config:
->>>>>>> 0dd75e8c
-                print(f"Warning: Could not retrieve account {self.account_id}: {e}")
+                await logger.warning(f"Warning: Could not retrieve account {self.account_id}: {e}")
                 self.Account = None
             else:
-                raise
+                raise e from e
 
         return self.Account
 
