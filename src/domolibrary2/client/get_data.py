__all__ = [
    "GetData_Error",
    "get_data",
    "get_data_stream",
    "LooperError",
    "looper",
    "RouteFunction_ResponseTypeError",
    "route_function",
]

import json
import time
from functools import wraps
from pprint import pprint
from typing import Any, Callable, Optional, Tuple, Union

import httpx

# import dc_logger
from dc_logger.client.base import Logger, get_global_logger
from dc_logger.client.decorators import log_call

from ..utils import chunk_execution as dmce
from . import (
    Logger as dl,
    auth as dmda,
    response as rgd,
)
from .exceptions import DomoError

<<<<<<< HEAD
import dc_logger
from dc_logger.client.base import get_global_logger, Logger
from dc_logger.client.decorators import log_call

logger: Logger = get_global_logger()
assert logger, "A global logger must be set before using get_data functions."
=======
logger: Logger = get_global_logger()
# assert logger, "A global logger must be set before using get_data functions."
>>>>>>> ccaaa05c


class GetData_Error(DomoError):
    def __init__(self, message, url):
        super().__init__(message=message, domo_instance=url)


def create_headers(
    auth: Optional[
        "dmda.DomoAuth"
    ],  # The authentication object containing the Domo API token.
    content_type: Optional[
        str
    ] = None,  # The content type for the request. Defaults to None.
    headers: Optional[
        dict
    ] = None,  # Any additional headers for the request. Defaults to None.
) -> dict:  # The headers for the request.
    """
    Creates default headers for interacting with Domo APIs.
    """

    if headers is None:
        headers = {}

    headers = {
        "Content-Type": content_type or "application/json",
        "Connection": "keep-alive",
        "accept": "application/json, text/plain",
        **headers,
    }
    if auth:
        headers.update(**auth.auth_header)
    return headers


def create_httpx_session(
    session: Optional[httpx.AsyncClient] = None, is_verify: bool = False
) -> Tuple[httpx.AsyncClient, bool]:
    """Creates or reuses an asynchronous HTTPX session.

    Args:
        session: An optional existing HTTPX AsyncClient session.
        is_verify: Boolean flag for SSL verification.

    Returns:
        A tuple containing the HTTPX session and a boolean indicating if the session should be closed.
    """
    is_close_session = False

    if session is None:
        is_close_session = True
        session = httpx.AsyncClient(verify=is_verify)
    return session, is_close_session


@dmce.run_with_retry()
@log_call(logger=logger, action_name="get_data")
async def get_data(
    url: str,
    method: str,
    auth: Optional["dmda.DomoAuth"] = None,
    content_type: Optional[str] = None,
    headers: Optional[dict] = None,
    body: Union[dict, list, str, None] = None,
    params: Optional[dict] = None,
    debug_api: bool = False,
    session: Optional[httpx.AsyncClient] = None,
    return_raw: bool = False,
    is_follow_redirects: bool = False,
    timeout: int = 20,
    parent_class: Optional[str] = None,  # noqa: ARG001
    num_stacks_to_drop: int = 2,  # noqa: ARG001
    debug_traceback: bool = False,  # noqa: ARG001
    is_verify: bool = False,
    logger: Logger = None,
) -> rgd.ResponseGetData:
    """Asynchronously performs an HTTP request to retrieve data from a Domo API endpoint."""

    if debug_api:
        print(f"🐛 Debugging get_data: {method} {url}")

    headers = create_headers(
        auth=auth, content_type=content_type, headers=headers or {}
    )

    session, is_close_session = create_httpx_session(
        session=session, is_verify=is_verify
    )
    if not isinstance(body, str):
        body = json.dumps(body)

    # Create request metadata
    request_metadata = rgd.RequestMetadata(
        url=url,
        headers=headers,
        body=body,
        params=params,
    )

    if debug_api:
        print(request_metadata.to_dict())

<<<<<<< HEAD
    await logger.info(
        message=request_metadata.to_dict(),
        extra={"level_name": "get_data"},
    )
=======
    if logger:
        await logger.info(
            message=request_metadata.to_dict(),
            extra={"level_name": "get_data"},
        )
>>>>>>> ccaaa05c

    # Create additional information with parent_class and traceback_details
    additional_information = {}
    if parent_class:
        additional_information["parent_class"] = parent_class
    if debug_traceback:
        traceback_details = dl.get_traceback(
            num_stacks_to_drop=num_stacks_to_drop,
            root_module="<module>",
            parent_class=parent_class or "",
            debug_traceback=debug_traceback,
        )
        additional_information["traceback_details"] = traceback_details

    try:
        response = await session.request(
            method=method,
            url=url,
            headers=headers,
            json=body if isinstance(body, dict) else None,
            content=body if isinstance(body, str) else None,
            params=params,
            follow_redirects=is_follow_redirects,
            timeout=timeout,
        )

        if debug_api:
            print(f"Response Status: {response.status_code}")

        # Check for VPN block
        if response.status_code in range(200, 400):
            if "<title>Domo - Blocked</title>" in response.text:
                ip_address = rgd.find_ip(response.text)
                # Create a custom response for VPN block with 403 status
                vpn_response = rgd.ResponseGetData(
                    status=403,  # Forbidden - blocked by VPN
                    response=f"Blocked by VPN: {ip_address}",
                    is_success=False,
                    request_metadata=request_metadata,
                    additional_information=additional_information,
                )
                return vpn_response

        # Return raw response if requested
        if return_raw:
            res = rgd.ResponseGetData(
                status=response.status_code,
                response=response,
                is_success=True,
                request_metadata=request_metadata,
                additional_information=additional_information,
            )
            if logger:
                await logger.info(message=res.to_dict())

            await logger.info(message=res.to_dict())

        # Process response into ResponseGetData using from_httpx_response
        res = rgd.ResponseGetData.from_httpx_response(
            res=response,
            request_metadata=request_metadata,
            additional_information=additional_information,
        )

<<<<<<< HEAD
        await logger.info(message=res.response)
=======
        if logger:
            await logger.info(message=res.response)
>>>>>>> ccaaa05c

        return res

    except httpx.HTTPStatusError as http_err:
        print(f"HTTP error occurred: {http_err}")
        raise

    except Exception as e:
        print(f"An unexpected error occurred: {e}")
        raise

    finally:
        if is_close_session:
            await session.aclose()


@dmce.run_with_retry()
@log_call(logger=logger, action_name="get_data")
async def get_data_stream(
    url: str,
    auth: dmda.DomoAuth,
    method: str = "GET",
    content_type: Optional[str] = "application/json",
    headers: Optional[dict] = None,
    # body: Union[dict, str, None] = None,
    params: Optional[dict] = None,
    debug_api: bool = False,
    timeout: int = 10,  # noqa: ARG001
    parent_class: Optional[str] = None,  # name of the parent calling class
    num_stacks_to_drop: int = 2,  # number of stacks to drop from the stack trace.  see `domolibrary.client.Logger.TracebackDetails`.  use 2 with class > route structure.  use 1 with route based approach
    debug_traceback: bool = False,
    session: Optional[httpx.AsyncClient] = None,
    is_verify: bool = False,
    is_follow_redirects: bool = True,
) -> rgd.ResponseGetData:
    """Asynchronously streams data from a Domo API endpoint.

    Args:
        url: API endpoint URL.
        auth: Authentication object for Domo APIs.
        method: HTTP method to use, default is GET.
        content_type: Optional content type header.
        headers: Additional HTTP headers.
        params: Query parameters for the request.
        debug_api: Enable debugging information.
        timeout: Maximum time to wait for a response (in seconds).
        parent_class: (Optional) Name of the calling class.
        num_stacks_to_drop: Number of stack frames to drop in the traceback.
        debug_traceback: Enable detailed traceback debugging.
        session: Optional HTTPX session to be used.
        is_verify: SSL verification flag.
        is_follow_redirects: Follow HTTP redirects if True.

    Returns:
        An instance of ResponseGetData containing the streamed response data.
    """

    create_httpx_session(session=session, is_verify=is_verify)
    if debug_api:
        print("🐛 debugging get_data")

    if auth and not auth.token:
        await auth.get_auth_token()

    headers = headers or {}

    headers.update(
        {
            "Connection": "keep-alive",
        }
    )
    headers = create_headers(headers=headers, content_type=content_type, auth=auth)

    # Create request metadata
    request_metadata = rgd.RequestMetadata(
        url=url,
        headers=headers,
        body=None,  # No body in stream function
        params=params,
    )

    # Create additional information with parent_class and traceback_details
    additional_information = {}
    if parent_class:
        additional_information["parent_class"] = parent_class

    traceback_details = dl.get_traceback(
        num_stacks_to_drop=num_stacks_to_drop,
        root_module="<module>",
        parent_class=parent_class or "",
        debug_traceback=debug_traceback,
    )
    additional_information["traceback_details"] = traceback_details

    if debug_api:
        pprint(
            {
                "method": method,
                "url": url,
                "headers": headers,
                # "body": body,
                "params": params,
                "traceback_details": traceback_details,
            }
        )

    try:
<<<<<<< HEAD
        async with session or httpx.AsyncClient(verify=False) as client:
            async with client.stream(
                method,
                url=url,
                headers=headers,
                follow_redirects=is_follow_redirects,
                timeout=timeout,
            ) as res:
                if res.status_code != 200:
                    res = rgd.ResponseGetData(
                        status=res.status_code,
                        response=res.text if hasattr(res, "text") else str(res.content),
                        is_success=False,
                        request_metadata=request_metadata,
                        additional_information=additional_information,
                    )

                    await logger.info(message=res.to_dict())
                    return res

                content = bytearray()
                async for chunk in res.aiter_bytes():
                    content += chunk

                res = rgd.ResponseGetData(
=======
        if not session:
            session = httpx.AsyncClient(verify=is_verify)

        async with session.stream(
            method,
            url=url,
            headers=headers,
            follow_redirects=is_follow_redirects,
            timeout=timeout,
        ) as res:
            if res.status_code != 200:
                response_text = (
                    res.text if hasattr(res, "text") else str(await res.aread())
                )
                res_obj = rgd.ResponseGetData(
>>>>>>> ccaaa05c
                    status=res.status_code,
                    response=response_text,
                    is_success=False,
                    request_metadata=request_metadata,
                    additional_information=additional_information,
                )
                if logger:
                    await logger.info(message=res_obj.to_dict())
                return res_obj

            content = bytearray()
            async for chunk in res.aiter_bytes():
                content += chunk

            res_obj = rgd.ResponseGetData(
                status=res.status_code,
                response=content,
                is_success=True,
                request_metadata=request_metadata,
                additional_information=additional_information,
            )
            if logger:
                await logger.info(message=res_obj.to_dict())

            return res_obj

                await logger.info(message=res.to_dict())

    except httpx.TransportError as e:
        raise GetData_Error(url=url, message=e) from e


class LooperError(DomoError):
    def __init__(self, loop_stage: str, message):
        super().__init__(message=f"{loop_stage} - {message}")


@log_call(logger=logger, action_name="looper")
async def looper(
    auth: dmda.DomoAuth,
    session: Optional[httpx.AsyncClient],
    url,
    offset_params,
    arr_fn: Callable,
    loop_until_end: bool = False,  # usually you'll set this to true.  it will override maximum
    method="POST",
    body: Optional[dict] = None,
    fixed_params: Optional[dict] = None,
    offset_params_in_body: bool = False,
    body_fn=None,
    limit=1000,
    skip=0,
    maximum=0,
    debug_api: bool = False,
    debug_loop: bool = False,
    debug_num_stacks_to_drop: int = 1,
    parent_class: Optional[str] = None,
    timeout: int = 10,
    wait_sleep: int = 0,
    is_verify: bool = False,
    return_raw: bool = False,
) -> rgd.ResponseGetData:
    """Iteratively retrieves paginated data from a Domo API endpoint.

    Args:
        auth: Authentication object for Domo APIs.
        session: HTTPX AsyncClient session used for making requests.
        url: API endpoint URL for data retrieval.
        offset_params: Dictionary specifying the pagination keys (e.g., 'offset', 'limit').
        arr_fn: Function to extract records from the API response.
        loop_until_end: If True, continues fetching until no new records are returned.
        method: HTTP method to use (default is POST).
        body: Request payload (if required).
        fixed_params: Fixed query parameters to include in every request.
        offset_params_in_body: Whether to include pagination parameters inside the request body.
        body_fn: Function to modify the request body before each request.
        limit: Number of records to retrieve per request.
        skip: Initial offset value.
        maximum: Maximum number of records to retrieve.
        debug_api: Enable debugging output for API calls.
        debug_loop: Enable debugging output for the looping process.
        debug_num_stacks_to_drop: Number of stack frames to drop in traceback for debugging.
        parent_class: (Optional) Name of the calling class.
        timeout: Request timeout value.
        wait_sleep: Time to wait between consecutive requests (in seconds).
        is_verify: SSL verification flag.
        return_raw: Flag to return the raw response instead of processed data.

    Returns:
        An instance of ResponseGetData containing the aggregated data and pagination metadata.
    """
    is_close_session = False

    session, is_close_session = create_httpx_session(session, is_verify=is_verify)

    allRows = []
    isLoop = True

    res: Optional[rgd.ResponseGetData] = None

    if maximum and maximum <= limit and not loop_until_end:
        limit = maximum

    while isLoop:
        params = fixed_params or {}

        if offset_params_in_body:
            if body is None:
                body = {}
            body.update(
                {offset_params.get("offset"): skip, offset_params.get("limit"): limit}
            )

        else:
            params.update(
                {offset_params.get("offset"): skip, offset_params.get("limit"): limit}
            )

        if body_fn:
            try:
                body = body_fn(skip, limit, body)

            except Exception as e:
                await session.aclose()

<<<<<<< HEAD
                message = "processing body_fn", message=str(e)

                logger.error(message)

                raise LooperError(
                    loop_stage=message
                ) from e
=======
                message = f"processing body_fn {str(e)}"

                logger.error(message)

                raise LooperError(loop_stage=message) from e
>>>>>>> ccaaa05c

        if debug_loop:
            print(f"\n🚀 Retrieving records {skip} through {skip + limit} via {url}")
            # pprint(params)

<<<<<<< HEAD
        await logger.info(
            message={
                "action": "looper_request",
                "params": params,
                "body": body,
                "skip": skip,
                "limit": limit,
            }
        )
=======
        if logger:
            await logger.info(
                message={
                    "action": "looper_request",
                    "params": params,
                    "body": body,
                    "skip": skip,
                    "limit": limit,
                }
            )
>>>>>>> ccaaa05c

        res = await get_data(
            auth=auth,
            url=url,
            method=method,
            params=params,
            session=session,
            body=body,
            debug_api=debug_api,
            timeout=timeout,
            parent_class=parent_class,
            num_stacks_to_drop=debug_num_stacks_to_drop,
        )

        if not res or not res.is_success:
            if is_close_session:
                await session.aclose()

            return res or rgd.ResponseGetData(
                status=500, response="No response", is_success=False
            )

        if return_raw:
            return res

        try:
            newRecords = arr_fn(res)

        except Exception as e:
            await session.aclose()

            logger.error(f"Error processing arr_fn: {e}")

            raise LooperError(loop_stage="processing arr_fn", message=str(e)) from e

        allRows += newRecords

        if len(newRecords) == 0:
            isLoop = False

        if maximum and len(allRows) >= maximum and not loop_until_end:
            isLoop = False

        message = f"🐛 Looper iteration complete: {{'all_rows': {len(allRows)}, 'new_records': {len(newRecords)}, 'skip': {skip}, 'limit': {limit}}}"
<<<<<<< HEAD
        
        if debug_loop:
            print(message)

        logger.info(message=message)
=======

        if debug_loop:
            print(message)

        if logger:
            await logger.info(message=message)
>>>>>>> ccaaa05c

        if maximum and skip + limit > maximum and not loop_until_end:
            limit = maximum - len(allRows)

        skip += len(newRecords)
        time.sleep(wait_sleep)

    if debug_loop:
<<<<<<< HEAD
        message =  f"\n🎉 Success - {len(allRows)} records retrieved from {url} in query looper\n"
    
    logger.info(message=message)
=======
        message = f"\n🎉 Success - {len(allRows)} records retrieved from {url} in query looper\n"

    if logger:
        await logger.info(message=message)
>>>>>>> ccaaa05c

    if is_close_session:
        await session.aclose()

    if not res:
        return rgd.ResponseGetData(
            status=500, response="No response received", is_success=False
        )

    return await rgd.ResponseGetData.from_looper(res=res, array=allRows)


class RouteFunction_ResponseTypeError(TypeError):
    def __init__(self, result):
        super().__init__(
            f"Expected function to return an instance of ResponseGetData got {type(result)} instead.  Refactor function to return ResponseGetData class"
        )


# @log_call(logger=logger, action_name="route_function")
def route_function(func: Callable[..., Any]) -> Callable[..., Any]:
    """
    Decorator for route functions to ensure they receive certain arguments.
    If these arguments are not provided, default values are used.

    Args:
        func (Callable[..., Any]): The function to decorate.

    Returns:
        Callable[..., Any]: The decorated function.

    The decorated function takes the following arguments:
        *args (Any): Positional arguments for the decorated function.
        parent_class (str, optional): The parent class. Defaults to None.
        debug_num_stacks_to_drop (int, optional): The number of stacks to drop for debugging. Defaults to 1.
        debug_api (bool, optional): Whether to debug the API. Defaults to False.
        session (httpx.AsyncClient, optional): The HTTPX client session. Defaults to None.
        **kwargs (Any): Additional keyword arguments for the decorated function.
    """

    @wraps(func)
    async def wrapper(
        *args: Any,
        parent_class: Optional[str] = None,
        debug_num_stacks_to_drop: int = 1,
        debug_api: bool = False,
        session: Optional[httpx.AsyncClient] = None,
        **kwargs: Any,
    ) -> Any:

        result = await func(
            *args,
            parent_class=parent_class,
            debug_num_stacks_to_drop=debug_num_stacks_to_drop,
            debug_api=debug_api,
            session=session,
            **kwargs,
        )

        if not isinstance(result, rgd.ResponseGetData):
            raise RouteFunction_ResponseTypeError(result)

        return result

    return wrapper<|MERGE_RESOLUTION|>--- conflicted
+++ resolved
@@ -28,17 +28,15 @@
 )
 from .exceptions import DomoError
 
-<<<<<<< HEAD
+logger: Logger = get_global_logger()
+# assert logger, "A global logger must be set before using get_data functions."
+
 import dc_logger
 from dc_logger.client.base import get_global_logger, Logger
 from dc_logger.client.decorators import log_call
 
 logger: Logger = get_global_logger()
 assert logger, "A global logger must be set before using get_data functions."
-=======
-logger: Logger = get_global_logger()
-# assert logger, "A global logger must be set before using get_data functions."
->>>>>>> ccaaa05c
 
 
 class GetData_Error(DomoError):
@@ -142,18 +140,19 @@
     if debug_api:
         print(request_metadata.to_dict())
 
-<<<<<<< HEAD
+    if logger:
+        await logger.info(
+            message=request_metadata.to_dict(),
+            extra={"level_name": "get_data"},
+        )
+
+    if debug_api:
+        print(request_metadata.to_dict())
+
     await logger.info(
         message=request_metadata.to_dict(),
         extra={"level_name": "get_data"},
     )
-=======
-    if logger:
-        await logger.info(
-            message=request_metadata.to_dict(),
-            extra={"level_name": "get_data"},
-        )
->>>>>>> ccaaa05c
 
     # Create additional information with parent_class and traceback_details
     additional_information = {}
@@ -206,8 +205,6 @@
                 request_metadata=request_metadata,
                 additional_information=additional_information,
             )
-            if logger:
-                await logger.info(message=res.to_dict())
 
             await logger.info(message=res.to_dict())
 
@@ -218,12 +215,12 @@
             additional_information=additional_information,
         )
 
-<<<<<<< HEAD
-        await logger.info(message=res.response)
-=======
         if logger:
             await logger.info(message=res.response)
->>>>>>> ccaaa05c
+
+        return res
+
+        await logger.info(message=res.response)
 
         return res
 
@@ -331,7 +328,6 @@
         )
 
     try:
-<<<<<<< HEAD
         async with session or httpx.AsyncClient(verify=False) as client:
             async with client.stream(
                 method,
@@ -348,16 +344,6 @@
                         request_metadata=request_metadata,
                         additional_information=additional_information,
                     )
-
-                    await logger.info(message=res.to_dict())
-                    return res
-
-                content = bytearray()
-                async for chunk in res.aiter_bytes():
-                    content += chunk
-
-                res = rgd.ResponseGetData(
-=======
         if not session:
             session = httpx.AsyncClient(verify=is_verify)
 
@@ -373,7 +359,6 @@
                     res.text if hasattr(res, "text") else str(await res.aread())
                 )
                 res_obj = rgd.ResponseGetData(
->>>>>>> ccaaa05c
                     status=res.status_code,
                     response=response_text,
                     is_success=False,
@@ -383,6 +368,9 @@
                 if logger:
                     await logger.info(message=res_obj.to_dict())
                 return res_obj
+
+                    await logger.info(message=res.to_dict())
+                    return res
 
             content = bytearray()
             async for chunk in res.aiter_bytes():
@@ -499,37 +487,16 @@
             except Exception as e:
                 await session.aclose()
 
-<<<<<<< HEAD
-                message = "processing body_fn", message=str(e)
+                message = f"processing body_fn {str(e)}"
 
                 logger.error(message)
 
-                raise LooperError(
-                    loop_stage=message
-                ) from e
-=======
-                message = f"processing body_fn {str(e)}"
-
-                logger.error(message)
-
                 raise LooperError(loop_stage=message) from e
->>>>>>> ccaaa05c
 
         if debug_loop:
             print(f"\n🚀 Retrieving records {skip} through {skip + limit} via {url}")
             # pprint(params)
 
-<<<<<<< HEAD
-        await logger.info(
-            message={
-                "action": "looper_request",
-                "params": params,
-                "body": body,
-                "skip": skip,
-                "limit": limit,
-            }
-        )
-=======
         if logger:
             await logger.info(
                 message={
@@ -540,7 +507,16 @@
                     "limit": limit,
                 }
             )
->>>>>>> ccaaa05c
+
+        await logger.info(
+            message={
+                "action": "looper_request",
+                "params": params,
+                "body": body,
+                "skip": skip,
+                "limit": limit,
+            }
+        )
 
         res = await get_data(
             auth=auth,
@@ -574,6 +550,9 @@
 
             logger.error(f"Error processing arr_fn: {e}")
 
+
+            logger.error(f"Error processing arr_fn: {e}")
+
             raise LooperError(loop_stage="processing arr_fn", message=str(e)) from e
 
         allRows += newRecords
@@ -585,20 +564,14 @@
             isLoop = False
 
         message = f"🐛 Looper iteration complete: {{'all_rows': {len(allRows)}, 'new_records': {len(newRecords)}, 'skip': {skip}, 'limit': {limit}}}"
-<<<<<<< HEAD
         
+        message = f"🐛 Looper iteration complete: {{'all_rows': {len(allRows)}, 'new_records': {len(newRecords)}, 'skip': {skip}, 'limit': {limit}}}"
+
         if debug_loop:
             print(message)
 
-        logger.info(message=message)
-=======
-
-        if debug_loop:
-            print(message)
-
         if logger:
             await logger.info(message=message)
->>>>>>> ccaaa05c
 
         if maximum and skip + limit > maximum and not loop_until_end:
             limit = maximum - len(allRows)
@@ -607,16 +580,10 @@
         time.sleep(wait_sleep)
 
     if debug_loop:
-<<<<<<< HEAD
-        message =  f"\n🎉 Success - {len(allRows)} records retrieved from {url} in query looper\n"
-    
-    logger.info(message=message)
-=======
         message = f"\n🎉 Success - {len(allRows)} records retrieved from {url} in query looper\n"
 
     if logger:
         await logger.info(message=message)
->>>>>>> ccaaa05c
 
     if is_close_session:
         await session.aclose()
