--- conflicted
+++ resolved
@@ -19,12 +19,6 @@
 
 import httpx
 
-<<<<<<< HEAD
-from ..client import get_data as gd, response as rgd
-from ..client.auth import DomoAuth
-from ..entities.entities import DomoEnumMixin
-from ..client.exceptions import RouteError
-=======
 from ..auth import DomoAuth
 from ..base.base import DomoEnumMixin
 from ..base.exceptions import RouteError
@@ -32,7 +26,6 @@
     get_data as gd,
     response as rgd,
 )
->>>>>>> d39ec8ed
 
 
 class AIGETError(RouteError):
