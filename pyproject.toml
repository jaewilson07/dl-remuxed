--- conflicted
+++ resolved
@@ -80,12 +80,7 @@
 module = "domolibrary2.*"
 ignore_missing_imports = true
 
-<<<<<<< HEAD
 
 [tool.setuptools]
 packages = ["domolibrary2"]
-package-dir = {"domolibrary2" = "src"}
-=======
-[tool.setuptools.packages.find]
-where = ["src"]
->>>>>>> ac6bd9c5
+package-dir = {"domolibrary2" = "src"}