--- conflicted
+++ resolved
@@ -20,11 +20,7 @@
 ]
 
 # Registry to store mapping classes
-<<<<<<< HEAD
-_MAPPING_REGISTRY: dict[str, type[StreamConfig_Mapping]] = {}
-=======
 _MAPPING_REGISTRY: dict[str, type["StreamConfig_Mapping"]] = {}
->>>>>>> e2e13ab4
 
 
 def register_mapping(data_provider_type: str):
@@ -51,11 +47,7 @@
 
 @dataclass
 class StreamConfig_Mapping(DomoBase):
-<<<<<<< HEAD
-    data_provider_type: str = None
-=======
     data_provider_type: str | None = None
->>>>>>> e2e13ab4
 
     sql: str = None
     warehouse: str = None
@@ -90,11 +82,7 @@
 
 # Import all mappings from the stream_configs subfolder
 # This triggers the @register_mapping decorators and populates _MAPPING_REGISTRY
-<<<<<<< HEAD
 import domolibrary2.classes.DomoDataset.stream_configs  # noqa: E402, F401
-=======
-from . import stream_configs  # noqa: E402, F401
->>>>>>> e2e13ab4
 
 # ============================================================================
 # StreamConfig_Mappings Enum (Auto-generated from registry)
@@ -109,15 +97,8 @@
     new subclass with the @register_mapping decorator above.
     """
 
-<<<<<<< HEAD
     # Explicit default member to prevent AttributeError
     default = None  # Will be set dynamically via _missing_
-=======
-    @classmethod
-    def _generate_next_value_(cls, start, count, last_values):
-        """Generate enum values from the registry."""
-        return _MAPPING_REGISTRY.get(cls)
->>>>>>> e2e13ab4
 
     @classmethod
     def _missing_(cls, value):
@@ -138,11 +119,7 @@
         return cls.default
 
     @classmethod
-<<<<<<< HEAD
     def search(cls, value, debug_api: bool = False) -> StreamConfig_Mapping:
-=======
-    def search(cls, value, debug_api: bool = False) -> StreamConfig_Mapping | None:
->>>>>>> e2e13ab4
         """Search for a mapping by data provider type.
 
         Args:
